// SPDX-License-Identifier: GPL-2.0-only
/* Authors: Karl MacMillan <kmacmillan@tresys.com>
 *	    Frank Mayer <mayerf@tresys.com>
 *
 * Copyright (C) 2003 - 2004 Tresys Technology, LLC
 */

#include <linux/kernel.h>
#include <linux/errno.h>
#include <linux/string.h>
#include <linux/spinlock.h>
#include <linux/slab.h>

#include "security.h"
#include "conditional.h"
#include "services.h"

/*
 * cond_evaluate_expr evaluates a conditional expr
 * in reverse polish notation. It returns true (1), false (0),
 * or undefined (-1). Undefined occurs when the expression
 * exceeds the stack depth of COND_EXPR_MAXDEPTH.
 */
static int cond_evaluate_expr(struct policydb *p, struct cond_expr *expr)
{
	u32 i;
	int s[COND_EXPR_MAXDEPTH];
	int sp = -1;

	for (i = 0; i < expr->len; i++) {
		struct cond_expr_node *node = &expr->nodes[i];

		switch (node->expr_type) {
		case COND_BOOL:
			if (sp == (COND_EXPR_MAXDEPTH - 1))
				return -1;
			sp++;
			s[sp] = p->bool_val_to_struct[node->bool - 1]->state;
			break;
		case COND_NOT:
			if (sp < 0)
				return -1;
			s[sp] = !s[sp];
			break;
		case COND_OR:
			if (sp < 1)
				return -1;
			sp--;
			s[sp] |= s[sp + 1];
			break;
		case COND_AND:
			if (sp < 1)
				return -1;
			sp--;
			s[sp] &= s[sp + 1];
			break;
		case COND_XOR:
			if (sp < 1)
				return -1;
			sp--;
			s[sp] ^= s[sp + 1];
			break;
		case COND_EQ:
			if (sp < 1)
				return -1;
			sp--;
			s[sp] = (s[sp] == s[sp + 1]);
			break;
		case COND_NEQ:
			if (sp < 1)
				return -1;
			sp--;
			s[sp] = (s[sp] != s[sp + 1]);
			break;
		default:
			return -1;
		}
	}
	return s[0];
}

/*
 * evaluate_cond_node evaluates the conditional stored in
 * a struct cond_node and if the result is different than the
 * current state of the node it sets the rules in the true/false
 * list appropriately. If the result of the expression is undefined
 * all of the rules are disabled for safety.
 */
static void evaluate_cond_node(struct policydb *p, struct cond_node *node)
{
	struct avtab_node *avnode;
	int new_state;
	u32 i;

	new_state = cond_evaluate_expr(p, &node->expr);
	if (new_state != node->cur_state) {
		node->cur_state = new_state;
		if (new_state == -1)
			pr_err("SELinux: expression result was undefined - disabling all rules.\n");
		/* turn the rules on or off */
		for (i = 0; i < node->true_list.len; i++) {
			avnode = node->true_list.nodes[i];
			if (new_state <= 0)
				avnode->key.specified &= ~AVTAB_ENABLED;
			else
				avnode->key.specified |= AVTAB_ENABLED;
		}

		for (i = 0; i < node->false_list.len; i++) {
			avnode = node->false_list.nodes[i];
			/* -1 or 1 */
			if (new_state)
				avnode->key.specified &= ~AVTAB_ENABLED;
			else
				avnode->key.specified |= AVTAB_ENABLED;
		}
	}
}

void evaluate_cond_nodes(struct policydb *p)
{
	u32 i;

	for (i = 0; i < p->cond_list_len; i++)
		evaluate_cond_node(p, &p->cond_list[i]);
}

void cond_policydb_init(struct policydb *p)
{
	p->bool_val_to_struct = NULL;
	p->cond_list = NULL;
	p->cond_list_len = 0;

	avtab_init(&p->te_cond_avtab);
}

static void cond_node_destroy(struct cond_node *node)
{
	kfree(node->expr.nodes);
	/* the avtab_ptr_t nodes are destroyed by the avtab */
	kfree(node->true_list.nodes);
	kfree(node->false_list.nodes);
}

static void cond_list_destroy(struct policydb *p)
{
	u32 i;

	for (i = 0; i < p->cond_list_len; i++)
		cond_node_destroy(&p->cond_list[i]);
	kfree(p->cond_list);
}

void cond_policydb_destroy(struct policydb *p)
{
	kfree(p->bool_val_to_struct);
	avtab_destroy(&p->te_cond_avtab);
	cond_list_destroy(p);
}

int cond_init_bool_indexes(struct policydb *p)
{
	kfree(p->bool_val_to_struct);
	p->bool_val_to_struct = kmalloc_array(p->p_bools.nprim,
					      sizeof(*p->bool_val_to_struct),
					      GFP_KERNEL);
	if (!p->bool_val_to_struct)
		return -ENOMEM;
	return 0;
}

int cond_destroy_bool(void *key, void *datum, void *p)
{
	kfree(key);
	kfree(datum);
	return 0;
}

int cond_index_bool(void *key, void *datum, void *datap)
{
	struct policydb *p;
	struct cond_bool_datum *booldatum;

	booldatum = datum;
	p = datap;

	if (!booldatum->value || booldatum->value > p->p_bools.nprim)
		return -EINVAL;

	p->sym_val_to_name[SYM_BOOLS][booldatum->value - 1] = key;
	p->bool_val_to_struct[booldatum->value - 1] = booldatum;

	return 0;
}

static int bool_isvalid(struct cond_bool_datum *b)
{
	if (!(b->state == 0 || b->state == 1))
		return 0;
	return 1;
}

int cond_read_bool(struct policydb *p, struct hashtab *h, void *fp)
{
	char *key = NULL;
	struct cond_bool_datum *booldatum;
	__le32 buf[3];
	u32 len;
	int rc;

	booldatum = kzalloc(sizeof(*booldatum), GFP_KERNEL);
	if (!booldatum)
		return -ENOMEM;

	rc = next_entry(buf, fp, sizeof buf);
	if (rc)
		goto err;

	booldatum->value = le32_to_cpu(buf[0]);
	booldatum->state = le32_to_cpu(buf[1]);

	rc = -EINVAL;
	if (!bool_isvalid(booldatum))
		goto err;

	len = le32_to_cpu(buf[2]);
	if (((len == 0) || (len == (u32)-1)))
		goto err;

	rc = -ENOMEM;
	key = kmalloc(len + 1, GFP_KERNEL);
	if (!key)
		goto err;
	rc = next_entry(key, fp, len);
	if (rc)
		goto err;
	key[len] = '\0';
	rc = hashtab_insert(h, key, booldatum);
	if (rc)
		goto err;

	return 0;
err:
	cond_destroy_bool(key, booldatum, NULL);
	return rc;
}

struct cond_insertf_data {
	struct policydb *p;
	struct avtab_node **dst;
	struct cond_av_list *other;
};

static int cond_insertf(struct avtab *a, struct avtab_key *k, struct avtab_datum *d, void *ptr)
{
	struct cond_insertf_data *data = ptr;
	struct policydb *p = data->p;
	struct cond_av_list *other = data->other;
	struct avtab_node *node_ptr;
	u32 i;
	bool found;

	/*
	 * For type rules we have to make certain there aren't any
	 * conflicting rules by searching the te_avtab and the
	 * cond_te_avtab.
	 */
	if (k->specified & AVTAB_TYPE) {
		if (avtab_search(&p->te_avtab, k)) {
			pr_err("SELinux: type rule already exists outside of a conditional.\n");
			return -EINVAL;
		}
		/*
		 * If we are reading the false list other will be a pointer to
		 * the true list. We can have duplicate entries if there is only
		 * 1 other entry and it is in our true list.
		 *
		 * If we are reading the true list (other == NULL) there shouldn't
		 * be any other entries.
		 */
		if (other) {
			node_ptr = avtab_search_node(&p->te_cond_avtab, k);
			if (node_ptr) {
				if (avtab_search_node_next(node_ptr, k->specified)) {
					pr_err("SELinux: too many conflicting type rules.\n");
					return -EINVAL;
				}
				found = false;
				for (i = 0; i < other->len; i++) {
					if (other->nodes[i] == node_ptr) {
						found = true;
						break;
					}
				}
				if (!found) {
					pr_err("SELinux: conflicting type rules.\n");
					return -EINVAL;
				}
			}
		} else {
			if (avtab_search(&p->te_cond_avtab, k)) {
				pr_err("SELinux: conflicting type rules when adding type rule for true.\n");
				return -EINVAL;
			}
		}
	}

	node_ptr = avtab_insert_nonunique(&p->te_cond_avtab, k, d);
	if (!node_ptr) {
		pr_err("SELinux: could not insert rule.\n");
		return -ENOMEM;
	}

	*data->dst = node_ptr;
	return 0;
}

static int cond_read_av_list(struct policydb *p, void *fp,
			     struct cond_av_list *list,
			     struct cond_av_list *other)
{
	int rc;
	__le32 buf[1];
	u32 i, len;
	struct cond_insertf_data data;

	rc = next_entry(buf, fp, sizeof(u32));
	if (rc)
		return rc;

	len = le32_to_cpu(buf[0]);
	if (len == 0)
		return 0;

	list->nodes = kcalloc(len, sizeof(*list->nodes), GFP_KERNEL);
	if (!list->nodes)
		return -ENOMEM;

	data.p = p;
	data.other = other;
	for (i = 0; i < len; i++) {
		data.dst = &list->nodes[i];
		rc = avtab_read_item(&p->te_cond_avtab, fp, p, cond_insertf,
				     &data);
		if (rc) {
			kfree(list->nodes);
			list->nodes = NULL;
			return rc;
		}
	}

	list->len = len;
	return 0;
}

static int expr_node_isvalid(struct policydb *p, struct cond_expr_node *expr)
{
	if (expr->expr_type <= 0 || expr->expr_type > COND_LAST) {
		pr_err("SELinux: conditional expressions uses unknown operator.\n");
		return 0;
	}

	if (expr->bool > p->p_bools.nprim) {
		pr_err("SELinux: conditional expressions uses unknown bool.\n");
		return 0;
	}
	return 1;
}

static int cond_read_node(struct policydb *p, struct cond_node *node, void *fp)
{
	__le32 buf[2];
	u32 i, len;
	int rc;

	rc = next_entry(buf, fp, sizeof(u32) * 2);
	if (rc)
		return rc;

	node->cur_state = le32_to_cpu(buf[0]);

	/* expr */
	len = le32_to_cpu(buf[1]);
	node->expr.nodes = kcalloc(len, sizeof(*node->expr.nodes), GFP_KERNEL);
	if (!node->expr.nodes)
		return -ENOMEM;

	node->expr.len = len;

	for (i = 0; i < len; i++) {
		struct cond_expr_node *expr = &node->expr.nodes[i];

		rc = next_entry(buf, fp, sizeof(u32) * 2);
		if (rc)
			goto err;

		expr->expr_type = le32_to_cpu(buf[0]);
		expr->bool = le32_to_cpu(buf[1]);

		if (!expr_node_isvalid(p, expr)) {
			rc = -EINVAL;
			goto err;
		}
	}

	rc = cond_read_av_list(p, fp, &node->true_list, NULL);
	if (rc)
		goto err;
	rc = cond_read_av_list(p, fp, &node->false_list, &node->true_list);
	if (rc)
		goto err;
	return 0;
err:
	cond_node_destroy(node);
	return rc;
}

int cond_read_list(struct policydb *p, void *fp)
{
	__le32 buf[1];
	u32 i, len;
	int rc;

	rc = next_entry(buf, fp, sizeof buf);
	if (rc)
		return rc;

	len = le32_to_cpu(buf[0]);

	p->cond_list = kcalloc(len, sizeof(*p->cond_list), GFP_KERNEL);
	if (!p->cond_list)
<<<<<<< HEAD
		return rc;
=======
		return -ENOMEM;
>>>>>>> 358c7c61

	rc = avtab_alloc(&(p->te_cond_avtab), p->te_avtab.nel);
	if (rc)
		goto err;

	p->cond_list_len = len;

	for (i = 0; i < len; i++) {
		rc = cond_read_node(p, &p->cond_list[i], fp);
		if (rc)
			goto err;
	}
	return 0;
err:
	cond_list_destroy(p);
	p->cond_list = NULL;
	return rc;
}

int cond_write_bool(void *vkey, void *datum, void *ptr)
{
	char *key = vkey;
	struct cond_bool_datum *booldatum = datum;
	struct policy_data *pd = ptr;
	void *fp = pd->fp;
	__le32 buf[3];
	u32 len;
	int rc;

	len = strlen(key);
	buf[0] = cpu_to_le32(booldatum->value);
	buf[1] = cpu_to_le32(booldatum->state);
	buf[2] = cpu_to_le32(len);
	rc = put_entry(buf, sizeof(u32), 3, fp);
	if (rc)
		return rc;
	rc = put_entry(key, 1, len, fp);
	if (rc)
		return rc;
	return 0;
}

/*
 * cond_write_cond_av_list doesn't write out the av_list nodes.
 * Instead it writes out the key/value pairs from the avtab. This
 * is necessary because there is no way to uniquely identifying rules
 * in the avtab so it is not possible to associate individual rules
 * in the avtab with a conditional without saving them as part of
 * the conditional. This means that the avtab with the conditional
 * rules will not be saved but will be rebuilt on policy load.
 */
static int cond_write_av_list(struct policydb *p,
			      struct cond_av_list *list, struct policy_file *fp)
{
	__le32 buf[1];
	u32 i;
	int rc;

	buf[0] = cpu_to_le32(list->len);
	rc = put_entry(buf, sizeof(u32), 1, fp);
	if (rc)
		return rc;

	for (i = 0; i < list->len; i++) {
		rc = avtab_write_item(p, list->nodes[i], fp);
		if (rc)
			return rc;
	}

	return 0;
}

static int cond_write_node(struct policydb *p, struct cond_node *node,
		    struct policy_file *fp)
{
	__le32 buf[2];
	int rc;
	u32 i;

	buf[0] = cpu_to_le32(node->cur_state);
	rc = put_entry(buf, sizeof(u32), 1, fp);
	if (rc)
		return rc;

	buf[0] = cpu_to_le32(node->expr.len);
	rc = put_entry(buf, sizeof(u32), 1, fp);
	if (rc)
		return rc;

	for (i = 0; i < node->expr.len; i++) {
		buf[0] = cpu_to_le32(node->expr.nodes[i].expr_type);
		buf[1] = cpu_to_le32(node->expr.nodes[i].bool);
		rc = put_entry(buf, sizeof(u32), 2, fp);
		if (rc)
			return rc;
	}

	rc = cond_write_av_list(p, &node->true_list, fp);
	if (rc)
		return rc;
	rc = cond_write_av_list(p, &node->false_list, fp);
	if (rc)
		return rc;

	return 0;
}

int cond_write_list(struct policydb *p, void *fp)
{
	u32 i;
	__le32 buf[1];
	int rc;

	buf[0] = cpu_to_le32(p->cond_list_len);
	rc = put_entry(buf, sizeof(u32), 1, fp);
	if (rc)
		return rc;

	for (i = 0; i < p->cond_list_len; i++) {
		rc = cond_write_node(p, &p->cond_list[i], fp);
		if (rc)
			return rc;
	}

	return 0;
}

void cond_compute_xperms(struct avtab *ctab, struct avtab_key *key,
		struct extended_perms_decision *xpermd)
{
	struct avtab_node *node;

	if (!ctab || !key || !xpermd)
		return;

	for (node = avtab_search_node(ctab, key); node;
			node = avtab_search_node_next(node, key->specified)) {
		if (node->key.specified & AVTAB_ENABLED)
			services_compute_xperms_decision(xpermd, node);
	}
	return;

}
/* Determine whether additional permissions are granted by the conditional
 * av table, and if so, add them to the result
 */
void cond_compute_av(struct avtab *ctab, struct avtab_key *key,
		struct av_decision *avd, struct extended_perms *xperms)
{
	struct avtab_node *node;

	if (!ctab || !key || !avd)
		return;

	for (node = avtab_search_node(ctab, key); node;
				node = avtab_search_node_next(node, key->specified)) {
		if ((u16)(AVTAB_ALLOWED|AVTAB_ENABLED) ==
		    (node->key.specified & (AVTAB_ALLOWED|AVTAB_ENABLED)))
			avd->allowed |= node->datum.u.data;
		if ((u16)(AVTAB_AUDITDENY|AVTAB_ENABLED) ==
		    (node->key.specified & (AVTAB_AUDITDENY|AVTAB_ENABLED)))
			/* Since a '0' in an auditdeny mask represents a
			 * permission we do NOT want to audit (dontaudit), we use
			 * the '&' operand to ensure that all '0's in the mask
			 * are retained (much unlike the allow and auditallow cases).
			 */
			avd->auditdeny &= node->datum.u.data;
		if ((u16)(AVTAB_AUDITALLOW|AVTAB_ENABLED) ==
		    (node->key.specified & (AVTAB_AUDITALLOW|AVTAB_ENABLED)))
			avd->auditallow |= node->datum.u.data;
		if (xperms && (node->key.specified & AVTAB_ENABLED) &&
				(node->key.specified & AVTAB_XPERMS))
			services_compute_xperms_drivers(xperms, node);
	}
}<|MERGE_RESOLUTION|>--- conflicted
+++ resolved
@@ -429,11 +429,7 @@
 
 	p->cond_list = kcalloc(len, sizeof(*p->cond_list), GFP_KERNEL);
 	if (!p->cond_list)
-<<<<<<< HEAD
-		return rc;
-=======
 		return -ENOMEM;
->>>>>>> 358c7c61
 
 	rc = avtab_alloc(&(p->te_cond_avtab), p->te_avtab.nel);
 	if (rc)
