--- conflicted
+++ resolved
@@ -6043,10 +6043,7 @@
 			bool sync_log, struct btrfs_log_ctx *ctx)
 {
 	struct btrfs_fs_info *fs_info = trans->fs_info;
-<<<<<<< HEAD
-=======
 	int ret;
->>>>>>> f9885ef8
 
 	/*
 	 * this will force the logging code to walk the dentry chain
