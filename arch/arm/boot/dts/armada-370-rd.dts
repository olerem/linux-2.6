/*
 * Device Tree file for Marvell Armada 370 Reference Design board
 * (RD-88F6710-A1)
 *
 *  Copied from arch/arm/boot/dts/armada-370-db.dts
 *
 *  Copyright (C) 2013 Florian Fainelli <florian@openwrt.org>
 *
 * This file is licensed under the terms of the GNU General Public
 * License version 2.  This program is licensed "as is" without any
 * warranty of any kind, whether express or implied.
 */

/dts-v1/;
/include/ "armada-370.dtsi"

/ {
	model = "Marvell Armada 370 Reference Design";
	compatible = "marvell,a370-rd", "marvell,armada370", "marvell,armada-370-xp";

	chosen {
		bootargs = "console=ttyS0,115200 earlyprintk";
	};

	memory {
		device_type = "memory";
		reg = <0x00000000 0x20000000>; /* 512 MB */
	};

	soc {
		internal-regs {
			serial@12000 {
				clock-frequency = <200000000>;
				status = "okay";
			};
			sata@a0000 {
				nr-ports = <2>;
				status = "okay";
			};

			mdio {
				phy0: ethernet-phy@0 {
					reg = <0>;
				};

				phy1: ethernet-phy@1 {
					reg = <1>;
				};
			};

			ethernet@70000 {
				status = "okay";
				phy = <&phy0>;
				phy-mode = "sgmii";
			};
			ethernet@74000 {
				status = "okay";
				phy = <&phy1>;
				phy-mode = "rgmii-id";
			};

			mvsdio@d4000 {
				pinctrl-0 = <&sdio_pins1>;
				pinctrl-names = "default";
				status = "okay";
				/* No CD or WP GPIOs */
			};

<<<<<<< HEAD
		mvsdio@d00d4000 {
			pinctrl-0 = <&sdio_pins1>;
			pinctrl-names = "default";
			status = "okay";
			/* No CD or WP GPIOs */
		};

		usb@d0050000 {
			status = "okay";
		};

		usb@d0051000 {
			status = "okay";
		};
	};
=======
			usb@50000 {
				status = "okay";
			};

			usb@51000 {
				status = "okay";
			};
>>>>>>> 4183bef2

			gpio-keys {
				compatible = "gpio-keys";
				#address-cells = <1>;
				#size-cells = <0>;
				button@1 {
					label = "Software Button";
					linux,code = <116>;
					gpios = <&gpio0 6 1>;
				};
			};
		};
	};
 };<|MERGE_RESOLUTION|>--- conflicted
+++ resolved
@@ -66,23 +66,6 @@
 				/* No CD or WP GPIOs */
 			};
 
-<<<<<<< HEAD
-		mvsdio@d00d4000 {
-			pinctrl-0 = <&sdio_pins1>;
-			pinctrl-names = "default";
-			status = "okay";
-			/* No CD or WP GPIOs */
-		};
-
-		usb@d0050000 {
-			status = "okay";
-		};
-
-		usb@d0051000 {
-			status = "okay";
-		};
-	};
-=======
 			usb@50000 {
 				status = "okay";
 			};
@@ -90,7 +73,6 @@
 			usb@51000 {
 				status = "okay";
 			};
->>>>>>> 4183bef2
 
 			gpio-keys {
 				compatible = "gpio-keys";
