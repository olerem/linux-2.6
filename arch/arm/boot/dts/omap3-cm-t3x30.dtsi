--- conflicted
+++ resolved
@@ -79,13 +79,10 @@
 #include "twl4030.dtsi"
 #include "twl4030_omap3.dtsi"
 #include <dt-bindings/input/input.h>
-<<<<<<< HEAD
-=======
 
 &venc {
 	vdda-supply = <&vdac>;
 };
->>>>>>> e44cfd46
 
 &mmc1 {
 	vmmc-supply = <&vmmc1>;
