/*
 *  S390 version
 *    Copyright IBM Corp. 1999
 *
 *  Derived from "include/asm-i386/timex.h"
 *    Copyright (C) 1992, Linus Torvalds
 */

#ifndef _ASM_S390_TIMEX_H
#define _ASM_S390_TIMEX_H

#include <asm/lowcore.h>

/* The value of the TOD clock for 1.1.1970. */
#define TOD_UNIX_EPOCH 0x7d91048bca000000ULL

/* Inline functions for clock register access. */
static inline int set_tod_clock(__u64 time)
{
	int cc;

	asm volatile(
		"   sck   %1\n"
		"   ipm   %0\n"
		"   srl   %0,28\n"
		: "=d" (cc) : "Q" (time) : "cc");
	return cc;
}

static inline int store_tod_clock(__u64 *time)
{
	int cc;

	asm volatile(
		"   stck  %1\n"
		"   ipm   %0\n"
		"   srl   %0,28\n"
		: "=d" (cc), "=Q" (*time) : : "cc");
	return cc;
}

static inline void set_clock_comparator(__u64 time)
{
	asm volatile("sckc %0" : : "Q" (time));
}

static inline void store_clock_comparator(__u64 *time)
{
	asm volatile("stckc %0" : "=Q" (*time));
}

void clock_comparator_work(void);

static inline unsigned long long local_tick_disable(void)
{
	unsigned long long old;

	old = S390_lowcore.clock_comparator;
	S390_lowcore.clock_comparator = -1ULL;
	set_clock_comparator(S390_lowcore.clock_comparator);
	return old;
}

static inline void local_tick_enable(unsigned long long comp)
{
	S390_lowcore.clock_comparator = comp;
	set_clock_comparator(S390_lowcore.clock_comparator);
}

#define CLOCK_TICK_RATE	1193180 /* Underlying HZ */

typedef unsigned long long cycles_t;

<<<<<<< HEAD
static inline void get_tod_clock_ext(char *clk)
{
	asm volatile("stcke %0" : "=Q" (*clk) : : "cc");
=======
static inline void get_tod_clock_ext(char clk[16])
{
	typedef struct { char _[sizeof(clk)]; } addrtype;

	asm volatile("stcke %0" : "=Q" (*(addrtype *) clk) : : "cc");
>>>>>>> d8ec26d7
}

static inline unsigned long long get_tod_clock(void)
{
	unsigned char clk[16];
	get_tod_clock_ext(clk);
	return *((unsigned long long *)&clk[1]);
}

static inline unsigned long long get_tod_clock_fast(void)
{
#ifdef CONFIG_HAVE_MARCH_Z9_109_FEATURES
	unsigned long long clk;

	asm volatile("stckf %0" : "=Q" (clk) : : "cc");
	return clk;
#else
	return get_tod_clock();
#endif
}

static inline cycles_t get_cycles(void)
{
	return (cycles_t) get_tod_clock() >> 2;
}

int get_sync_clock(unsigned long long *clock);
void init_cpu_timer(void);
unsigned long long monotonic_clock(void);

void tod_to_timeval(__u64, struct timespec *);

static inline
void stck_to_timespec(unsigned long long stck, struct timespec *ts)
{
	tod_to_timeval(stck - TOD_UNIX_EPOCH, ts);
}

extern u64 sched_clock_base_cc;

/**
 * get_clock_monotonic - returns current time in clock rate units
 *
 * The caller must ensure that preemption is disabled.
 * The clock and sched_clock_base get changed via stop_machine.
 * Therefore preemption must be disabled when calling this
 * function, otherwise the returned value is not guaranteed to
 * be monotonic.
 */
static inline unsigned long long get_tod_clock_monotonic(void)
{
	return get_tod_clock() - sched_clock_base_cc;
}

/**
 * tod_to_ns - convert a TOD format value to nanoseconds
 * @todval: to be converted TOD format value
 * Returns: number of nanoseconds that correspond to the TOD format value
 *
 * Converting a 64 Bit TOD format value to nanoseconds means that the value
 * must be divided by 4.096. In order to achieve that we multiply with 125
 * and divide by 512:
 *
 *    ns = (todval * 125) >> 9;
 *
 * In order to avoid an overflow with the multiplication we can rewrite this.
 * With a split todval == 2^32 * th + tl (th upper 32 bits, tl lower 32 bits)
 * we end up with
 *
 *    ns = ((2^32 * th + tl) * 125 ) >> 9;
 * -> ns = (2^23 * th * 125) + ((tl * 125) >> 9);
 *
 */
static inline unsigned long long tod_to_ns(unsigned long long todval)
{
	unsigned long long ns;

	ns = ((todval >> 32) << 23) * 125;
	ns += ((todval & 0xffffffff) * 125) >> 9;
	return ns;
}

#endif<|MERGE_RESOLUTION|>--- conflicted
+++ resolved
@@ -71,17 +71,11 @@
 
 typedef unsigned long long cycles_t;
 
-<<<<<<< HEAD
-static inline void get_tod_clock_ext(char *clk)
-{
-	asm volatile("stcke %0" : "=Q" (*clk) : : "cc");
-=======
 static inline void get_tod_clock_ext(char clk[16])
 {
 	typedef struct { char _[sizeof(clk)]; } addrtype;
 
 	asm volatile("stcke %0" : "=Q" (*(addrtype *) clk) : : "cc");
->>>>>>> d8ec26d7
 }
 
 static inline unsigned long long get_tod_clock(void)
