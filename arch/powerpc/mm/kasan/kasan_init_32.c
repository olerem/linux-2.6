--- conflicted
+++ resolved
@@ -185,12 +185,7 @@
 
 static void __init kasan_early_hash_table(void)
 {
-<<<<<<< HEAD
-	unsigned int hash = IS_ENABLED(CONFIG_VMAP_STACK) ? (unsigned int)early_hash :
-							    __pa(early_hash);
-=======
 	unsigned int hash = __pa(early_hash);
->>>>>>> 2c523b34
 
 	modify_instruction_site(&patch__hash_page_A0, 0xffff, hash >> 16);
 	modify_instruction_site(&patch__flush_hash_A0, 0xffff, hash >> 16);
