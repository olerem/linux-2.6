--- conflicted
+++ resolved
@@ -311,17 +311,6 @@
 		       ANA_PORT_DROP_CFG, port);
 }
 
-<<<<<<< HEAD
-static int ocelot_vlan_member_set(struct ocelot *ocelot, u32 vlan_mask, u16 vid)
-{
-	int err;
-
-	err = ocelot_vlant_set_mask(ocelot, vid, vlan_mask);
-	if (err)
-		return err;
-
-	ocelot->vlan_mask[vid] = vlan_mask;
-=======
 static struct ocelot_bridge_vlan *ocelot_bridge_vlan_find(struct ocelot *ocelot,
 							  u16 vid)
 {
@@ -379,25 +368,10 @@
 		vlan->untagged = BIT(port);
 	INIT_LIST_HEAD(&vlan->list);
 	list_add_tail(&vlan->list, &ocelot->vlans);
->>>>>>> df0cc57e
 
 	return 0;
 }
 
-<<<<<<< HEAD
-static int ocelot_vlan_member_add(struct ocelot *ocelot, int port, u16 vid)
-{
-	return ocelot_vlan_member_set(ocelot,
-				      ocelot->vlan_mask[vid] | BIT(port),
-				      vid);
-}
-
-static int ocelot_vlan_member_del(struct ocelot *ocelot, int port, u16 vid)
-{
-	return ocelot_vlan_member_set(ocelot,
-				      ocelot->vlan_mask[vid] & ~BIT(port),
-				      vid);
-=======
 static int ocelot_vlan_member_del(struct ocelot *ocelot, int port, u16 vid)
 {
 	struct ocelot_bridge_vlan *vlan = ocelot_bridge_vlan_find(ocelot, vid);
@@ -421,7 +395,6 @@
 	kfree(vlan);
 
 	return 0;
->>>>>>> df0cc57e
 }
 
 int ocelot_port_vlan_filtering(struct ocelot *ocelot, int port,
@@ -463,16 +436,6 @@
 int ocelot_vlan_prepare(struct ocelot *ocelot, int port, u16 vid, bool pvid,
 			bool untagged, struct netlink_ext_ack *extack)
 {
-<<<<<<< HEAD
-	struct ocelot_port *ocelot_port = ocelot->ports[port];
-
-	/* Deny changing the native VLAN, but always permit deleting it */
-	if (untagged && ocelot_port->native_vlan.vid != vid &&
-	    ocelot_port->native_vlan.valid) {
-		NL_SET_ERR_MSG_MOD(extack,
-				   "Port already has a native VLAN");
-		return -EBUSY;
-=======
 	if (untagged) {
 		/* We are adding an egress-tagged VLAN */
 		if (ocelot_port_uses_native_vlan(ocelot, port)) {
@@ -487,7 +450,6 @@
 					   "Port with more than one egress-untagged VLAN cannot have egress-tagged VLANs");
 			return -EBUSY;
 		}
->>>>>>> df0cc57e
 	}
 
 	return 0;
@@ -499,11 +461,7 @@
 {
 	int err;
 
-<<<<<<< HEAD
-	err = ocelot_vlan_member_add(ocelot, port, vid);
-=======
 	err = ocelot_vlan_member_add(ocelot, port, vid, untagged);
->>>>>>> df0cc57e
 	if (err)
 		return err;
 
@@ -551,21 +509,13 @@
 
 	/* Configure the port VLAN memberships */
 	for (vid = 1; vid < VLAN_N_VID; vid++)
-<<<<<<< HEAD
-		ocelot_vlan_member_set(ocelot, 0, vid);
-=======
 		ocelot_vlant_set_mask(ocelot, vid, 0);
->>>>>>> df0cc57e
 
 	/* Because VLAN filtering is enabled, we need VID 0 to get untagged
 	 * traffic.  It is added automatically if 8021q module is loaded, but
 	 * we can't rely on it since module may be not loaded.
 	 */
-<<<<<<< HEAD
-	ocelot_vlan_member_set(ocelot, all_ports, 0);
-=======
 	ocelot_vlant_set_mask(ocelot, OCELOT_VLAN_UNAWARE_PVID, all_ports);
->>>>>>> df0cc57e
 
 	/* Set vlan ingress filter mask to all ports but the CPU port by
 	 * default.
@@ -640,7 +590,6 @@
 				  unsigned int link_an_mode,
 				  phy_interface_t interface,
 				  unsigned long quirks)
-<<<<<<< HEAD
 {
 	struct ocelot_port *ocelot_port = ocelot->ports[port];
 	int err;
@@ -679,46 +628,6 @@
 	int mac_speed, mode = 0;
 	u32 mac_fc_cfg;
 
-=======
-{
-	struct ocelot_port *ocelot_port = ocelot->ports[port];
-	int err;
-
-	ocelot_port_rmwl(ocelot_port, 0, DEV_MAC_ENA_CFG_RX_ENA,
-			 DEV_MAC_ENA_CFG);
-
-	ocelot_fields_write(ocelot, port, QSYS_SWITCH_PORT_MODE_PORT_ENA, 0);
-
-	err = ocelot_port_flush(ocelot, port);
-	if (err)
-		dev_err(ocelot->dev, "failed to flush port %d: %d\n",
-			port, err);
-
-	/* Put the port in reset. */
-	if (interface != PHY_INTERFACE_MODE_QSGMII ||
-	    !(quirks & OCELOT_QUIRK_QSGMII_PORTS_MUST_BE_UP))
-		ocelot_port_rmwl(ocelot_port,
-				 DEV_CLOCK_CFG_MAC_TX_RST |
-				 DEV_CLOCK_CFG_MAC_RX_RST,
-				 DEV_CLOCK_CFG_MAC_TX_RST |
-				 DEV_CLOCK_CFG_MAC_RX_RST,
-				 DEV_CLOCK_CFG);
-}
-EXPORT_SYMBOL_GPL(ocelot_phylink_mac_link_down);
-
-void ocelot_phylink_mac_link_up(struct ocelot *ocelot, int port,
-				struct phy_device *phydev,
-				unsigned int link_an_mode,
-				phy_interface_t interface,
-				int speed, int duplex,
-				bool tx_pause, bool rx_pause,
-				unsigned long quirks)
-{
-	struct ocelot_port *ocelot_port = ocelot->ports[port];
-	int mac_speed, mode = 0;
-	u32 mac_fc_cfg;
-
->>>>>>> df0cc57e
 	/* The MAC might be integrated in systems where the MAC speed is fixed
 	 * and it's the PCS who is performing the rate adaptation, so we have
 	 * to write "1000Mbps" into the LINK_SPEED field of DEV_CLOCK_CFG
@@ -823,15 +732,9 @@
 	ocelot->ptp_skbs_in_flight++;
 
 	skb_queue_tail(&ocelot_port->tx_skbs, clone);
-<<<<<<< HEAD
 
 	spin_unlock_irqrestore(&ocelot->ts_id_lock, flags);
 
-=======
-
-	spin_unlock_irqrestore(&ocelot->ts_id_lock, flags);
-
->>>>>>> df0cc57e
 	return 0;
 }
 
