/*
 * drivers/net/ethernet/mellanox/mlxsw/spectrum.c
 * Copyright (c) 2015-2017 Mellanox Technologies. All rights reserved.
 * Copyright (c) 2015-2017 Jiri Pirko <jiri@mellanox.com>
 * Copyright (c) 2015 Ido Schimmel <idosch@mellanox.com>
 * Copyright (c) 2015 Elad Raz <eladr@mellanox.com>
 *
 * Redistribution and use in source and binary forms, with or without
 * modification, are permitted provided that the following conditions are met:
 *
 * 1. Redistributions of source code must retain the above copyright
 *    notice, this list of conditions and the following disclaimer.
 * 2. Redistributions in binary form must reproduce the above copyright
 *    notice, this list of conditions and the following disclaimer in the
 *    documentation and/or other materials provided with the distribution.
 * 3. Neither the names of the copyright holders nor the names of its
 *    contributors may be used to endorse or promote products derived from
 *    this software without specific prior written permission.
 *
 * Alternatively, this software may be distributed under the terms of the
 * GNU General Public License ("GPL") version 2 as published by the Free
 * Software Foundation.
 *
 * THIS SOFTWARE IS PROVIDED BY THE COPYRIGHT HOLDERS AND CONTRIBUTORS "AS IS"
 * AND ANY EXPRESS OR IMPLIED WARRANTIES, INCLUDING, BUT NOT LIMITED TO, THE
 * IMPLIED WARRANTIES OF MERCHANTABILITY AND FITNESS FOR A PARTICULAR PURPOSE
 * ARE DISCLAIMED. IN NO EVENT SHALL THE COPYRIGHT OWNER OR CONTRIBUTORS BE
 * LIABLE FOR ANY DIRECT, INDIRECT, INCIDENTAL, SPECIAL, EXEMPLARY, OR
 * CONSEQUENTIAL DAMAGES (INCLUDING, BUT NOT LIMITED TO, PROCUREMENT OF
 * SUBSTITUTE GOODS OR SERVICES; LOSS OF USE, DATA, OR PROFITS; OR BUSINESS
 * INTERRUPTION) HOWEVER CAUSED AND ON ANY THEORY OF LIABILITY, WHETHER IN
 * CONTRACT, STRICT LIABILITY, OR TORT (INCLUDING NEGLIGENCE OR OTHERWISE)
 * ARISING IN ANY WAY OUT OF THE USE OF THIS SOFTWARE, EVEN IF ADVISED OF THE
 * POSSIBILITY OF SUCH DAMAGE.
 */

#include <linux/kernel.h>
#include <linux/module.h>
#include <linux/types.h>
#include <linux/pci.h>
#include <linux/netdevice.h>
#include <linux/etherdevice.h>
#include <linux/ethtool.h>
#include <linux/slab.h>
#include <linux/device.h>
#include <linux/skbuff.h>
#include <linux/if_vlan.h>
#include <linux/if_bridge.h>
#include <linux/workqueue.h>
#include <linux/jiffies.h>
#include <linux/bitops.h>
#include <linux/list.h>
#include <linux/notifier.h>
#include <linux/dcbnl.h>
#include <linux/inetdevice.h>
#include <linux/netlink.h>
#include <net/switchdev.h>
#include <net/pkt_cls.h>
#include <net/tc_act/tc_mirred.h>
#include <net/netevent.h>
#include <net/tc_act/tc_sample.h>
#include <net/addrconf.h>

#include "spectrum.h"
#include "pci.h"
#include "core.h"
#include "reg.h"
#include "port.h"
#include "trap.h"
#include "txheader.h"
#include "spectrum_cnt.h"
#include "spectrum_dpipe.h"
#include "spectrum_acl_flex_actions.h"
#include "../mlxfw/mlxfw.h"

#define MLXSW_FWREV_MAJOR 13
#define MLXSW_FWREV_MINOR 1530
#define MLXSW_FWREV_SUBMINOR 152

static const struct mlxsw_fw_rev mlxsw_sp_supported_fw_rev = {
	.major = MLXSW_FWREV_MAJOR,
	.minor = MLXSW_FWREV_MINOR,
	.subminor = MLXSW_FWREV_SUBMINOR
};

#define MLXSW_SP_FW_FILENAME \
	"mellanox/mlxsw_spectrum-" __stringify(MLXSW_FWREV_MAJOR) \
	"." __stringify(MLXSW_FWREV_MINOR) \
	"." __stringify(MLXSW_FWREV_SUBMINOR) ".mfa2"

static const char mlxsw_sp_driver_name[] = "mlxsw_spectrum";
static const char mlxsw_sp_driver_version[] = "1.0";

/* tx_hdr_version
 * Tx header version.
 * Must be set to 1.
 */
MLXSW_ITEM32(tx, hdr, version, 0x00, 28, 4);

/* tx_hdr_ctl
 * Packet control type.
 * 0 - Ethernet control (e.g. EMADs, LACP)
 * 1 - Ethernet data
 */
MLXSW_ITEM32(tx, hdr, ctl, 0x00, 26, 2);

/* tx_hdr_proto
 * Packet protocol type. Must be set to 1 (Ethernet).
 */
MLXSW_ITEM32(tx, hdr, proto, 0x00, 21, 3);

/* tx_hdr_rx_is_router
 * Packet is sent from the router. Valid for data packets only.
 */
MLXSW_ITEM32(tx, hdr, rx_is_router, 0x00, 19, 1);

/* tx_hdr_fid_valid
 * Indicates if the 'fid' field is valid and should be used for
 * forwarding lookup. Valid for data packets only.
 */
MLXSW_ITEM32(tx, hdr, fid_valid, 0x00, 16, 1);

/* tx_hdr_swid
 * Switch partition ID. Must be set to 0.
 */
MLXSW_ITEM32(tx, hdr, swid, 0x00, 12, 3);

/* tx_hdr_control_tclass
 * Indicates if the packet should use the control TClass and not one
 * of the data TClasses.
 */
MLXSW_ITEM32(tx, hdr, control_tclass, 0x00, 6, 1);

/* tx_hdr_etclass
 * Egress TClass to be used on the egress device on the egress port.
 */
MLXSW_ITEM32(tx, hdr, etclass, 0x00, 0, 4);

/* tx_hdr_port_mid
 * Destination local port for unicast packets.
 * Destination multicast ID for multicast packets.
 *
 * Control packets are directed to a specific egress port, while data
 * packets are transmitted through the CPU port (0) into the switch partition,
 * where forwarding rules are applied.
 */
MLXSW_ITEM32(tx, hdr, port_mid, 0x04, 16, 16);

/* tx_hdr_fid
 * Forwarding ID used for L2 forwarding lookup. Valid only if 'fid_valid' is
 * set, otherwise calculated based on the packet's VID using VID to FID mapping.
 * Valid for data packets only.
 */
MLXSW_ITEM32(tx, hdr, fid, 0x08, 0, 16);

/* tx_hdr_type
 * 0 - Data packets
 * 6 - Control packets
 */
MLXSW_ITEM32(tx, hdr, type, 0x0C, 0, 4);

struct mlxsw_sp_mlxfw_dev {
	struct mlxfw_dev mlxfw_dev;
	struct mlxsw_sp *mlxsw_sp;
};

static int mlxsw_sp_component_query(struct mlxfw_dev *mlxfw_dev,
				    u16 component_index, u32 *p_max_size,
				    u8 *p_align_bits, u16 *p_max_write_size)
{
	struct mlxsw_sp_mlxfw_dev *mlxsw_sp_mlxfw_dev =
		container_of(mlxfw_dev, struct mlxsw_sp_mlxfw_dev, mlxfw_dev);
	struct mlxsw_sp *mlxsw_sp = mlxsw_sp_mlxfw_dev->mlxsw_sp;
	char mcqi_pl[MLXSW_REG_MCQI_LEN];
	int err;

	mlxsw_reg_mcqi_pack(mcqi_pl, component_index);
	err = mlxsw_reg_query(mlxsw_sp->core, MLXSW_REG(mcqi), mcqi_pl);
	if (err)
		return err;
	mlxsw_reg_mcqi_unpack(mcqi_pl, p_max_size, p_align_bits,
			      p_max_write_size);

	*p_align_bits = max_t(u8, *p_align_bits, 2);
	*p_max_write_size = min_t(u16, *p_max_write_size,
				  MLXSW_REG_MCDA_MAX_DATA_LEN);
	return 0;
}

static int mlxsw_sp_fsm_lock(struct mlxfw_dev *mlxfw_dev, u32 *fwhandle)
{
	struct mlxsw_sp_mlxfw_dev *mlxsw_sp_mlxfw_dev =
		container_of(mlxfw_dev, struct mlxsw_sp_mlxfw_dev, mlxfw_dev);
	struct mlxsw_sp *mlxsw_sp = mlxsw_sp_mlxfw_dev->mlxsw_sp;
	char mcc_pl[MLXSW_REG_MCC_LEN];
	u8 control_state;
	int err;

	mlxsw_reg_mcc_pack(mcc_pl, 0, 0, 0, 0);
	err = mlxsw_reg_query(mlxsw_sp->core, MLXSW_REG(mcc), mcc_pl);
	if (err)
		return err;

	mlxsw_reg_mcc_unpack(mcc_pl, fwhandle, NULL, &control_state);
	if (control_state != MLXFW_FSM_STATE_IDLE)
		return -EBUSY;

	mlxsw_reg_mcc_pack(mcc_pl,
			   MLXSW_REG_MCC_INSTRUCTION_LOCK_UPDATE_HANDLE,
			   0, *fwhandle, 0);
	return mlxsw_reg_write(mlxsw_sp->core, MLXSW_REG(mcc), mcc_pl);
}

static int mlxsw_sp_fsm_component_update(struct mlxfw_dev *mlxfw_dev,
					 u32 fwhandle, u16 component_index,
					 u32 component_size)
{
	struct mlxsw_sp_mlxfw_dev *mlxsw_sp_mlxfw_dev =
		container_of(mlxfw_dev, struct mlxsw_sp_mlxfw_dev, mlxfw_dev);
	struct mlxsw_sp *mlxsw_sp = mlxsw_sp_mlxfw_dev->mlxsw_sp;
	char mcc_pl[MLXSW_REG_MCC_LEN];

	mlxsw_reg_mcc_pack(mcc_pl, MLXSW_REG_MCC_INSTRUCTION_UPDATE_COMPONENT,
			   component_index, fwhandle, component_size);
	return mlxsw_reg_write(mlxsw_sp->core, MLXSW_REG(mcc), mcc_pl);
}

static int mlxsw_sp_fsm_block_download(struct mlxfw_dev *mlxfw_dev,
				       u32 fwhandle, u8 *data, u16 size,
				       u32 offset)
{
	struct mlxsw_sp_mlxfw_dev *mlxsw_sp_mlxfw_dev =
		container_of(mlxfw_dev, struct mlxsw_sp_mlxfw_dev, mlxfw_dev);
	struct mlxsw_sp *mlxsw_sp = mlxsw_sp_mlxfw_dev->mlxsw_sp;
	char mcda_pl[MLXSW_REG_MCDA_LEN];

	mlxsw_reg_mcda_pack(mcda_pl, fwhandle, offset, size, data);
	return mlxsw_reg_write(mlxsw_sp->core, MLXSW_REG(mcda), mcda_pl);
}

static int mlxsw_sp_fsm_component_verify(struct mlxfw_dev *mlxfw_dev,
					 u32 fwhandle, u16 component_index)
{
	struct mlxsw_sp_mlxfw_dev *mlxsw_sp_mlxfw_dev =
		container_of(mlxfw_dev, struct mlxsw_sp_mlxfw_dev, mlxfw_dev);
	struct mlxsw_sp *mlxsw_sp = mlxsw_sp_mlxfw_dev->mlxsw_sp;
	char mcc_pl[MLXSW_REG_MCC_LEN];

	mlxsw_reg_mcc_pack(mcc_pl, MLXSW_REG_MCC_INSTRUCTION_VERIFY_COMPONENT,
			   component_index, fwhandle, 0);
	return mlxsw_reg_write(mlxsw_sp->core, MLXSW_REG(mcc), mcc_pl);
}

static int mlxsw_sp_fsm_activate(struct mlxfw_dev *mlxfw_dev, u32 fwhandle)
{
	struct mlxsw_sp_mlxfw_dev *mlxsw_sp_mlxfw_dev =
		container_of(mlxfw_dev, struct mlxsw_sp_mlxfw_dev, mlxfw_dev);
	struct mlxsw_sp *mlxsw_sp = mlxsw_sp_mlxfw_dev->mlxsw_sp;
	char mcc_pl[MLXSW_REG_MCC_LEN];

	mlxsw_reg_mcc_pack(mcc_pl, MLXSW_REG_MCC_INSTRUCTION_ACTIVATE, 0,
			   fwhandle, 0);
	return mlxsw_reg_write(mlxsw_sp->core, MLXSW_REG(mcc), mcc_pl);
}

static int mlxsw_sp_fsm_query_state(struct mlxfw_dev *mlxfw_dev, u32 fwhandle,
				    enum mlxfw_fsm_state *fsm_state,
				    enum mlxfw_fsm_state_err *fsm_state_err)
{
	struct mlxsw_sp_mlxfw_dev *mlxsw_sp_mlxfw_dev =
		container_of(mlxfw_dev, struct mlxsw_sp_mlxfw_dev, mlxfw_dev);
	struct mlxsw_sp *mlxsw_sp = mlxsw_sp_mlxfw_dev->mlxsw_sp;
	char mcc_pl[MLXSW_REG_MCC_LEN];
	u8 control_state;
	u8 error_code;
	int err;

	mlxsw_reg_mcc_pack(mcc_pl, 0, 0, fwhandle, 0);
	err = mlxsw_reg_query(mlxsw_sp->core, MLXSW_REG(mcc), mcc_pl);
	if (err)
		return err;

	mlxsw_reg_mcc_unpack(mcc_pl, NULL, &error_code, &control_state);
	*fsm_state = control_state;
	*fsm_state_err = min_t(enum mlxfw_fsm_state_err, error_code,
			       MLXFW_FSM_STATE_ERR_MAX);
	return 0;
}

static void mlxsw_sp_fsm_cancel(struct mlxfw_dev *mlxfw_dev, u32 fwhandle)
{
	struct mlxsw_sp_mlxfw_dev *mlxsw_sp_mlxfw_dev =
		container_of(mlxfw_dev, struct mlxsw_sp_mlxfw_dev, mlxfw_dev);
	struct mlxsw_sp *mlxsw_sp = mlxsw_sp_mlxfw_dev->mlxsw_sp;
	char mcc_pl[MLXSW_REG_MCC_LEN];

	mlxsw_reg_mcc_pack(mcc_pl, MLXSW_REG_MCC_INSTRUCTION_CANCEL, 0,
			   fwhandle, 0);
	mlxsw_reg_write(mlxsw_sp->core, MLXSW_REG(mcc), mcc_pl);
}

static void mlxsw_sp_fsm_release(struct mlxfw_dev *mlxfw_dev, u32 fwhandle)
{
	struct mlxsw_sp_mlxfw_dev *mlxsw_sp_mlxfw_dev =
		container_of(mlxfw_dev, struct mlxsw_sp_mlxfw_dev, mlxfw_dev);
	struct mlxsw_sp *mlxsw_sp = mlxsw_sp_mlxfw_dev->mlxsw_sp;
	char mcc_pl[MLXSW_REG_MCC_LEN];

	mlxsw_reg_mcc_pack(mcc_pl,
			   MLXSW_REG_MCC_INSTRUCTION_RELEASE_UPDATE_HANDLE, 0,
			   fwhandle, 0);
	mlxsw_reg_write(mlxsw_sp->core, MLXSW_REG(mcc), mcc_pl);
}

static const struct mlxfw_dev_ops mlxsw_sp_mlxfw_dev_ops = {
	.component_query	= mlxsw_sp_component_query,
	.fsm_lock		= mlxsw_sp_fsm_lock,
	.fsm_component_update	= mlxsw_sp_fsm_component_update,
	.fsm_block_download	= mlxsw_sp_fsm_block_download,
	.fsm_component_verify	= mlxsw_sp_fsm_component_verify,
	.fsm_activate		= mlxsw_sp_fsm_activate,
	.fsm_query_state	= mlxsw_sp_fsm_query_state,
	.fsm_cancel		= mlxsw_sp_fsm_cancel,
	.fsm_release		= mlxsw_sp_fsm_release
};

static int mlxsw_sp_firmware_flash(struct mlxsw_sp *mlxsw_sp,
				   const struct firmware *firmware)
{
	struct mlxsw_sp_mlxfw_dev mlxsw_sp_mlxfw_dev = {
		.mlxfw_dev = {
			.ops = &mlxsw_sp_mlxfw_dev_ops,
			.psid = mlxsw_sp->bus_info->psid,
			.psid_size = strlen(mlxsw_sp->bus_info->psid),
		},
		.mlxsw_sp = mlxsw_sp
	};

	return mlxfw_firmware_flash(&mlxsw_sp_mlxfw_dev.mlxfw_dev, firmware);
}

static bool mlxsw_sp_fw_rev_ge(const struct mlxsw_fw_rev *a,
			       const struct mlxsw_fw_rev *b)
{
	if (a->major != b->major)
		return a->major > b->major;
	if (a->minor != b->minor)
		return a->minor > b->minor;
	return a->subminor >= b->subminor;
}

static int mlxsw_sp_fw_rev_validate(struct mlxsw_sp *mlxsw_sp)
{
	const struct mlxsw_fw_rev *rev = &mlxsw_sp->bus_info->fw_rev;
	const struct firmware *firmware;
	int err;

	if (mlxsw_sp_fw_rev_ge(rev, &mlxsw_sp_supported_fw_rev))
		return 0;

	dev_info(mlxsw_sp->bus_info->dev, "The firmware version %d.%d.%d out of data\n",
		 rev->major, rev->minor, rev->subminor);
	dev_info(mlxsw_sp->bus_info->dev, "Upgrading firmware using file %s\n",
		 MLXSW_SP_FW_FILENAME);

	err = request_firmware_direct(&firmware, MLXSW_SP_FW_FILENAME,
				      mlxsw_sp->bus_info->dev);
	if (err) {
		dev_err(mlxsw_sp->bus_info->dev, "Could not request firmware file %s\n",
			MLXSW_SP_FW_FILENAME);
		return err;
	}

	err = mlxsw_sp_firmware_flash(mlxsw_sp, firmware);
	release_firmware(firmware);
	return err;
}

int mlxsw_sp_flow_counter_get(struct mlxsw_sp *mlxsw_sp,
			      unsigned int counter_index, u64 *packets,
			      u64 *bytes)
{
	char mgpc_pl[MLXSW_REG_MGPC_LEN];
	int err;

	mlxsw_reg_mgpc_pack(mgpc_pl, counter_index, MLXSW_REG_MGPC_OPCODE_NOP,
			    MLXSW_REG_FLOW_COUNTER_SET_TYPE_PACKETS_BYTES);
	err = mlxsw_reg_query(mlxsw_sp->core, MLXSW_REG(mgpc), mgpc_pl);
	if (err)
		return err;
	if (packets)
		*packets = mlxsw_reg_mgpc_packet_counter_get(mgpc_pl);
	if (bytes)
		*bytes = mlxsw_reg_mgpc_byte_counter_get(mgpc_pl);
	return 0;
}

static int mlxsw_sp_flow_counter_clear(struct mlxsw_sp *mlxsw_sp,
				       unsigned int counter_index)
{
	char mgpc_pl[MLXSW_REG_MGPC_LEN];

	mlxsw_reg_mgpc_pack(mgpc_pl, counter_index, MLXSW_REG_MGPC_OPCODE_CLEAR,
			    MLXSW_REG_FLOW_COUNTER_SET_TYPE_PACKETS_BYTES);
	return mlxsw_reg_write(mlxsw_sp->core, MLXSW_REG(mgpc), mgpc_pl);
}

int mlxsw_sp_flow_counter_alloc(struct mlxsw_sp *mlxsw_sp,
				unsigned int *p_counter_index)
{
	int err;

	err = mlxsw_sp_counter_alloc(mlxsw_sp, MLXSW_SP_COUNTER_SUB_POOL_FLOW,
				     p_counter_index);
	if (err)
		return err;
	err = mlxsw_sp_flow_counter_clear(mlxsw_sp, *p_counter_index);
	if (err)
		goto err_counter_clear;
	return 0;

err_counter_clear:
	mlxsw_sp_counter_free(mlxsw_sp, MLXSW_SP_COUNTER_SUB_POOL_FLOW,
			      *p_counter_index);
	return err;
}

void mlxsw_sp_flow_counter_free(struct mlxsw_sp *mlxsw_sp,
				unsigned int counter_index)
{
	 mlxsw_sp_counter_free(mlxsw_sp, MLXSW_SP_COUNTER_SUB_POOL_FLOW,
			       counter_index);
}

static void mlxsw_sp_txhdr_construct(struct sk_buff *skb,
				     const struct mlxsw_tx_info *tx_info)
{
	char *txhdr = skb_push(skb, MLXSW_TXHDR_LEN);

	memset(txhdr, 0, MLXSW_TXHDR_LEN);

	mlxsw_tx_hdr_version_set(txhdr, MLXSW_TXHDR_VERSION_1);
	mlxsw_tx_hdr_ctl_set(txhdr, MLXSW_TXHDR_ETH_CTL);
	mlxsw_tx_hdr_proto_set(txhdr, MLXSW_TXHDR_PROTO_ETH);
	mlxsw_tx_hdr_swid_set(txhdr, 0);
	mlxsw_tx_hdr_control_tclass_set(txhdr, 1);
	mlxsw_tx_hdr_port_mid_set(txhdr, tx_info->local_port);
	mlxsw_tx_hdr_type_set(txhdr, MLXSW_TXHDR_TYPE_CONTROL);
}

int mlxsw_sp_port_vid_stp_set(struct mlxsw_sp_port *mlxsw_sp_port, u16 vid,
			      u8 state)
{
	struct mlxsw_sp *mlxsw_sp = mlxsw_sp_port->mlxsw_sp;
	enum mlxsw_reg_spms_state spms_state;
	char *spms_pl;
	int err;

	switch (state) {
	case BR_STATE_FORWARDING:
		spms_state = MLXSW_REG_SPMS_STATE_FORWARDING;
		break;
	case BR_STATE_LEARNING:
		spms_state = MLXSW_REG_SPMS_STATE_LEARNING;
		break;
	case BR_STATE_LISTENING: /* fall-through */
	case BR_STATE_DISABLED: /* fall-through */
	case BR_STATE_BLOCKING:
		spms_state = MLXSW_REG_SPMS_STATE_DISCARDING;
		break;
	default:
		BUG();
	}

	spms_pl = kmalloc(MLXSW_REG_SPMS_LEN, GFP_KERNEL);
	if (!spms_pl)
		return -ENOMEM;
	mlxsw_reg_spms_pack(spms_pl, mlxsw_sp_port->local_port);
	mlxsw_reg_spms_vid_pack(spms_pl, vid, spms_state);

	err = mlxsw_reg_write(mlxsw_sp->core, MLXSW_REG(spms), spms_pl);
	kfree(spms_pl);
	return err;
}

static int mlxsw_sp_base_mac_get(struct mlxsw_sp *mlxsw_sp)
{
	char spad_pl[MLXSW_REG_SPAD_LEN] = {0};
	int err;

	err = mlxsw_reg_query(mlxsw_sp->core, MLXSW_REG(spad), spad_pl);
	if (err)
		return err;
	mlxsw_reg_spad_base_mac_memcpy_from(spad_pl, mlxsw_sp->base_mac);
	return 0;
}

static int mlxsw_sp_span_init(struct mlxsw_sp *mlxsw_sp)
{
	int i;

	if (!MLXSW_CORE_RES_VALID(mlxsw_sp->core, MAX_SPAN))
		return -EIO;

	mlxsw_sp->span.entries_count = MLXSW_CORE_RES_GET(mlxsw_sp->core,
							  MAX_SPAN);
	mlxsw_sp->span.entries = kcalloc(mlxsw_sp->span.entries_count,
					 sizeof(struct mlxsw_sp_span_entry),
					 GFP_KERNEL);
	if (!mlxsw_sp->span.entries)
		return -ENOMEM;

	for (i = 0; i < mlxsw_sp->span.entries_count; i++)
		INIT_LIST_HEAD(&mlxsw_sp->span.entries[i].bound_ports_list);

	return 0;
}

static void mlxsw_sp_span_fini(struct mlxsw_sp *mlxsw_sp)
{
	int i;

	for (i = 0; i < mlxsw_sp->span.entries_count; i++) {
		struct mlxsw_sp_span_entry *curr = &mlxsw_sp->span.entries[i];

		WARN_ON_ONCE(!list_empty(&curr->bound_ports_list));
	}
	kfree(mlxsw_sp->span.entries);
}

static struct mlxsw_sp_span_entry *
mlxsw_sp_span_entry_create(struct mlxsw_sp_port *port)
{
	struct mlxsw_sp *mlxsw_sp = port->mlxsw_sp;
	struct mlxsw_sp_span_entry *span_entry;
	char mpat_pl[MLXSW_REG_MPAT_LEN];
	u8 local_port = port->local_port;
	int index;
	int i;
	int err;

	/* find a free entry to use */
	index = -1;
	for (i = 0; i < mlxsw_sp->span.entries_count; i++) {
		if (!mlxsw_sp->span.entries[i].used) {
			index = i;
			span_entry = &mlxsw_sp->span.entries[i];
			break;
		}
	}
	if (index < 0)
		return NULL;

	/* create a new port analayzer entry for local_port */
	mlxsw_reg_mpat_pack(mpat_pl, index, local_port, true);
	err = mlxsw_reg_write(mlxsw_sp->core, MLXSW_REG(mpat), mpat_pl);
	if (err)
		return NULL;

	span_entry->used = true;
	span_entry->id = index;
	span_entry->ref_count = 1;
	span_entry->local_port = local_port;
	return span_entry;
}

static void mlxsw_sp_span_entry_destroy(struct mlxsw_sp *mlxsw_sp,
					struct mlxsw_sp_span_entry *span_entry)
{
	u8 local_port = span_entry->local_port;
	char mpat_pl[MLXSW_REG_MPAT_LEN];
	int pa_id = span_entry->id;

	mlxsw_reg_mpat_pack(mpat_pl, pa_id, local_port, false);
	mlxsw_reg_write(mlxsw_sp->core, MLXSW_REG(mpat), mpat_pl);
	span_entry->used = false;
}

static struct mlxsw_sp_span_entry *
mlxsw_sp_span_entry_find(struct mlxsw_sp *mlxsw_sp, u8 local_port)
{
	int i;

	for (i = 0; i < mlxsw_sp->span.entries_count; i++) {
		struct mlxsw_sp_span_entry *curr = &mlxsw_sp->span.entries[i];

		if (curr->used && curr->local_port == local_port)
			return curr;
	}
	return NULL;
}

static struct mlxsw_sp_span_entry
*mlxsw_sp_span_entry_get(struct mlxsw_sp_port *port)
{
	struct mlxsw_sp_span_entry *span_entry;

	span_entry = mlxsw_sp_span_entry_find(port->mlxsw_sp,
					      port->local_port);
	if (span_entry) {
		/* Already exists, just take a reference */
		span_entry->ref_count++;
		return span_entry;
	}

	return mlxsw_sp_span_entry_create(port);
}

static int mlxsw_sp_span_entry_put(struct mlxsw_sp *mlxsw_sp,
				   struct mlxsw_sp_span_entry *span_entry)
{
	WARN_ON(!span_entry->ref_count);
	if (--span_entry->ref_count == 0)
		mlxsw_sp_span_entry_destroy(mlxsw_sp, span_entry);
	return 0;
}

static bool mlxsw_sp_span_is_egress_mirror(struct mlxsw_sp_port *port)
{
	struct mlxsw_sp *mlxsw_sp = port->mlxsw_sp;
	struct mlxsw_sp_span_inspected_port *p;
	int i;

	for (i = 0; i < mlxsw_sp->span.entries_count; i++) {
		struct mlxsw_sp_span_entry *curr = &mlxsw_sp->span.entries[i];

		list_for_each_entry(p, &curr->bound_ports_list, list)
			if (p->local_port == port->local_port &&
			    p->type == MLXSW_SP_SPAN_EGRESS)
				return true;
	}

	return false;
}

static int mlxsw_sp_span_mtu_to_buffsize(const struct mlxsw_sp *mlxsw_sp,
					 int mtu)
{
	return mlxsw_sp_bytes_cells(mlxsw_sp, mtu * 5 / 2) + 1;
}

static int mlxsw_sp_span_port_mtu_update(struct mlxsw_sp_port *port, u16 mtu)
{
	struct mlxsw_sp *mlxsw_sp = port->mlxsw_sp;
	char sbib_pl[MLXSW_REG_SBIB_LEN];
	int err;

	/* If port is egress mirrored, the shared buffer size should be
	 * updated according to the mtu value
	 */
	if (mlxsw_sp_span_is_egress_mirror(port)) {
		u32 buffsize = mlxsw_sp_span_mtu_to_buffsize(mlxsw_sp, mtu);

		mlxsw_reg_sbib_pack(sbib_pl, port->local_port, buffsize);
		err = mlxsw_reg_write(mlxsw_sp->core, MLXSW_REG(sbib), sbib_pl);
		if (err) {
			netdev_err(port->dev, "Could not update shared buffer for mirroring\n");
			return err;
		}
	}

	return 0;
}

static struct mlxsw_sp_span_inspected_port *
mlxsw_sp_span_entry_bound_port_find(struct mlxsw_sp_port *port,
				    struct mlxsw_sp_span_entry *span_entry)
{
	struct mlxsw_sp_span_inspected_port *p;

	list_for_each_entry(p, &span_entry->bound_ports_list, list)
		if (port->local_port == p->local_port)
			return p;
	return NULL;
}

static int
mlxsw_sp_span_inspected_port_bind(struct mlxsw_sp_port *port,
				  struct mlxsw_sp_span_entry *span_entry,
				  enum mlxsw_sp_span_type type)
{
	struct mlxsw_sp_span_inspected_port *inspected_port;
	struct mlxsw_sp *mlxsw_sp = port->mlxsw_sp;
	char mpar_pl[MLXSW_REG_MPAR_LEN];
	char sbib_pl[MLXSW_REG_SBIB_LEN];
	int pa_id = span_entry->id;
	int err;

	/* if it is an egress SPAN, bind a shared buffer to it */
	if (type == MLXSW_SP_SPAN_EGRESS) {
		u32 buffsize = mlxsw_sp_span_mtu_to_buffsize(mlxsw_sp,
							     port->dev->mtu);

		mlxsw_reg_sbib_pack(sbib_pl, port->local_port, buffsize);
		err = mlxsw_reg_write(mlxsw_sp->core, MLXSW_REG(sbib), sbib_pl);
		if (err) {
			netdev_err(port->dev, "Could not create shared buffer for mirroring\n");
			return err;
		}
	}

	/* bind the port to the SPAN entry */
	mlxsw_reg_mpar_pack(mpar_pl, port->local_port,
			    (enum mlxsw_reg_mpar_i_e) type, true, pa_id);
	err = mlxsw_reg_write(mlxsw_sp->core, MLXSW_REG(mpar), mpar_pl);
	if (err)
		goto err_mpar_reg_write;

	inspected_port = kzalloc(sizeof(*inspected_port), GFP_KERNEL);
	if (!inspected_port) {
		err = -ENOMEM;
		goto err_inspected_port_alloc;
	}
	inspected_port->local_port = port->local_port;
	inspected_port->type = type;
	list_add_tail(&inspected_port->list, &span_entry->bound_ports_list);

	return 0;

err_mpar_reg_write:
err_inspected_port_alloc:
	if (type == MLXSW_SP_SPAN_EGRESS) {
		mlxsw_reg_sbib_pack(sbib_pl, port->local_port, 0);
		mlxsw_reg_write(mlxsw_sp->core, MLXSW_REG(sbib), sbib_pl);
	}
	return err;
}

static void
mlxsw_sp_span_inspected_port_unbind(struct mlxsw_sp_port *port,
				    struct mlxsw_sp_span_entry *span_entry,
				    enum mlxsw_sp_span_type type)
{
	struct mlxsw_sp_span_inspected_port *inspected_port;
	struct mlxsw_sp *mlxsw_sp = port->mlxsw_sp;
	char mpar_pl[MLXSW_REG_MPAR_LEN];
	char sbib_pl[MLXSW_REG_SBIB_LEN];
	int pa_id = span_entry->id;

	inspected_port = mlxsw_sp_span_entry_bound_port_find(port, span_entry);
	if (!inspected_port)
		return;

	/* remove the inspected port */
	mlxsw_reg_mpar_pack(mpar_pl, port->local_port,
			    (enum mlxsw_reg_mpar_i_e) type, false, pa_id);
	mlxsw_reg_write(mlxsw_sp->core, MLXSW_REG(mpar), mpar_pl);

	/* remove the SBIB buffer if it was egress SPAN */
	if (type == MLXSW_SP_SPAN_EGRESS) {
		mlxsw_reg_sbib_pack(sbib_pl, port->local_port, 0);
		mlxsw_reg_write(mlxsw_sp->core, MLXSW_REG(sbib), sbib_pl);
	}

	mlxsw_sp_span_entry_put(mlxsw_sp, span_entry);

	list_del(&inspected_port->list);
	kfree(inspected_port);
}

static int mlxsw_sp_span_mirror_add(struct mlxsw_sp_port *from,
				    struct mlxsw_sp_port *to,
				    enum mlxsw_sp_span_type type)
{
	struct mlxsw_sp *mlxsw_sp = from->mlxsw_sp;
	struct mlxsw_sp_span_entry *span_entry;
	int err;

	span_entry = mlxsw_sp_span_entry_get(to);
	if (!span_entry)
		return -ENOENT;

	netdev_dbg(from->dev, "Adding inspected port to SPAN entry %d\n",
		   span_entry->id);

	err = mlxsw_sp_span_inspected_port_bind(from, span_entry, type);
	if (err)
		goto err_port_bind;

	return 0;

err_port_bind:
	mlxsw_sp_span_entry_put(mlxsw_sp, span_entry);
	return err;
}

static void mlxsw_sp_span_mirror_remove(struct mlxsw_sp_port *from,
					u8 destination_port,
					enum mlxsw_sp_span_type type)
{
	struct mlxsw_sp_span_entry *span_entry;

	span_entry = mlxsw_sp_span_entry_find(from->mlxsw_sp,
					      destination_port);
	if (!span_entry) {
		netdev_err(from->dev, "no span entry found\n");
		return;
	}

	netdev_dbg(from->dev, "removing inspected port from SPAN entry %d\n",
		   span_entry->id);
	mlxsw_sp_span_inspected_port_unbind(from, span_entry, type);
}

static int mlxsw_sp_port_sample_set(struct mlxsw_sp_port *mlxsw_sp_port,
				    bool enable, u32 rate)
{
	struct mlxsw_sp *mlxsw_sp = mlxsw_sp_port->mlxsw_sp;
	char mpsc_pl[MLXSW_REG_MPSC_LEN];

	mlxsw_reg_mpsc_pack(mpsc_pl, mlxsw_sp_port->local_port, enable, rate);
	return mlxsw_reg_write(mlxsw_sp->core, MLXSW_REG(mpsc), mpsc_pl);
}

static int mlxsw_sp_port_admin_status_set(struct mlxsw_sp_port *mlxsw_sp_port,
					  bool is_up)
{
	struct mlxsw_sp *mlxsw_sp = mlxsw_sp_port->mlxsw_sp;
	char paos_pl[MLXSW_REG_PAOS_LEN];

	mlxsw_reg_paos_pack(paos_pl, mlxsw_sp_port->local_port,
			    is_up ? MLXSW_PORT_ADMIN_STATUS_UP :
			    MLXSW_PORT_ADMIN_STATUS_DOWN);
	return mlxsw_reg_write(mlxsw_sp->core, MLXSW_REG(paos), paos_pl);
}

static int mlxsw_sp_port_dev_addr_set(struct mlxsw_sp_port *mlxsw_sp_port,
				      unsigned char *addr)
{
	struct mlxsw_sp *mlxsw_sp = mlxsw_sp_port->mlxsw_sp;
	char ppad_pl[MLXSW_REG_PPAD_LEN];

	mlxsw_reg_ppad_pack(ppad_pl, true, mlxsw_sp_port->local_port);
	mlxsw_reg_ppad_mac_memcpy_to(ppad_pl, addr);
	return mlxsw_reg_write(mlxsw_sp->core, MLXSW_REG(ppad), ppad_pl);
}

static int mlxsw_sp_port_dev_addr_init(struct mlxsw_sp_port *mlxsw_sp_port)
{
	struct mlxsw_sp *mlxsw_sp = mlxsw_sp_port->mlxsw_sp;
	unsigned char *addr = mlxsw_sp_port->dev->dev_addr;

	ether_addr_copy(addr, mlxsw_sp->base_mac);
	addr[ETH_ALEN - 1] += mlxsw_sp_port->local_port;
	return mlxsw_sp_port_dev_addr_set(mlxsw_sp_port, addr);
}

static int mlxsw_sp_port_mtu_set(struct mlxsw_sp_port *mlxsw_sp_port, u16 mtu)
{
	struct mlxsw_sp *mlxsw_sp = mlxsw_sp_port->mlxsw_sp;
	char pmtu_pl[MLXSW_REG_PMTU_LEN];
	int max_mtu;
	int err;

	mtu += MLXSW_TXHDR_LEN + ETH_HLEN;
	mlxsw_reg_pmtu_pack(pmtu_pl, mlxsw_sp_port->local_port, 0);
	err = mlxsw_reg_query(mlxsw_sp->core, MLXSW_REG(pmtu), pmtu_pl);
	if (err)
		return err;
	max_mtu = mlxsw_reg_pmtu_max_mtu_get(pmtu_pl);

	if (mtu > max_mtu)
		return -EINVAL;

	mlxsw_reg_pmtu_pack(pmtu_pl, mlxsw_sp_port->local_port, mtu);
	return mlxsw_reg_write(mlxsw_sp->core, MLXSW_REG(pmtu), pmtu_pl);
}

static int mlxsw_sp_port_swid_set(struct mlxsw_sp_port *mlxsw_sp_port, u8 swid)
{
	struct mlxsw_sp *mlxsw_sp = mlxsw_sp_port->mlxsw_sp;
	char pspa_pl[MLXSW_REG_PSPA_LEN];

	mlxsw_reg_pspa_pack(pspa_pl, swid, mlxsw_sp_port->local_port);
	return mlxsw_reg_write(mlxsw_sp->core, MLXSW_REG(pspa), pspa_pl);
}

int mlxsw_sp_port_vp_mode_set(struct mlxsw_sp_port *mlxsw_sp_port, bool enable)
{
	struct mlxsw_sp *mlxsw_sp = mlxsw_sp_port->mlxsw_sp;
	char svpe_pl[MLXSW_REG_SVPE_LEN];

	mlxsw_reg_svpe_pack(svpe_pl, mlxsw_sp_port->local_port, enable);
	return mlxsw_reg_write(mlxsw_sp->core, MLXSW_REG(svpe), svpe_pl);
}

int mlxsw_sp_port_vid_learning_set(struct mlxsw_sp_port *mlxsw_sp_port, u16 vid,
				   bool learn_enable)
{
	struct mlxsw_sp *mlxsw_sp = mlxsw_sp_port->mlxsw_sp;
	char *spvmlr_pl;
	int err;

	spvmlr_pl = kmalloc(MLXSW_REG_SPVMLR_LEN, GFP_KERNEL);
	if (!spvmlr_pl)
		return -ENOMEM;
	mlxsw_reg_spvmlr_pack(spvmlr_pl, mlxsw_sp_port->local_port, vid, vid,
			      learn_enable);
	err = mlxsw_reg_write(mlxsw_sp->core, MLXSW_REG(spvmlr), spvmlr_pl);
	kfree(spvmlr_pl);
	return err;
}

static int __mlxsw_sp_port_pvid_set(struct mlxsw_sp_port *mlxsw_sp_port,
				    u16 vid)
{
	struct mlxsw_sp *mlxsw_sp = mlxsw_sp_port->mlxsw_sp;
	char spvid_pl[MLXSW_REG_SPVID_LEN];

	mlxsw_reg_spvid_pack(spvid_pl, mlxsw_sp_port->local_port, vid);
	return mlxsw_reg_write(mlxsw_sp->core, MLXSW_REG(spvid), spvid_pl);
}

static int mlxsw_sp_port_allow_untagged_set(struct mlxsw_sp_port *mlxsw_sp_port,
					    bool allow)
{
	struct mlxsw_sp *mlxsw_sp = mlxsw_sp_port->mlxsw_sp;
	char spaft_pl[MLXSW_REG_SPAFT_LEN];

	mlxsw_reg_spaft_pack(spaft_pl, mlxsw_sp_port->local_port, allow);
	return mlxsw_reg_write(mlxsw_sp->core, MLXSW_REG(spaft), spaft_pl);
}

int mlxsw_sp_port_pvid_set(struct mlxsw_sp_port *mlxsw_sp_port, u16 vid)
{
	int err;

	if (!vid) {
		err = mlxsw_sp_port_allow_untagged_set(mlxsw_sp_port, false);
		if (err)
			return err;
	} else {
		err = __mlxsw_sp_port_pvid_set(mlxsw_sp_port, vid);
		if (err)
			return err;
		err = mlxsw_sp_port_allow_untagged_set(mlxsw_sp_port, true);
		if (err)
			goto err_port_allow_untagged_set;
	}

	mlxsw_sp_port->pvid = vid;
	return 0;

err_port_allow_untagged_set:
	__mlxsw_sp_port_pvid_set(mlxsw_sp_port, mlxsw_sp_port->pvid);
	return err;
}

static int
mlxsw_sp_port_system_port_mapping_set(struct mlxsw_sp_port *mlxsw_sp_port)
{
	struct mlxsw_sp *mlxsw_sp = mlxsw_sp_port->mlxsw_sp;
	char sspr_pl[MLXSW_REG_SSPR_LEN];

	mlxsw_reg_sspr_pack(sspr_pl, mlxsw_sp_port->local_port);
	return mlxsw_reg_write(mlxsw_sp->core, MLXSW_REG(sspr), sspr_pl);
}

static int mlxsw_sp_port_module_info_get(struct mlxsw_sp *mlxsw_sp,
					 u8 local_port, u8 *p_module,
					 u8 *p_width, u8 *p_lane)
{
	char pmlp_pl[MLXSW_REG_PMLP_LEN];
	int err;

	mlxsw_reg_pmlp_pack(pmlp_pl, local_port);
	err = mlxsw_reg_query(mlxsw_sp->core, MLXSW_REG(pmlp), pmlp_pl);
	if (err)
		return err;
	*p_module = mlxsw_reg_pmlp_module_get(pmlp_pl, 0);
	*p_width = mlxsw_reg_pmlp_width_get(pmlp_pl);
	*p_lane = mlxsw_reg_pmlp_tx_lane_get(pmlp_pl, 0);
	return 0;
}

static int mlxsw_sp_port_module_map(struct mlxsw_sp_port *mlxsw_sp_port,
				    u8 module, u8 width, u8 lane)
{
	struct mlxsw_sp *mlxsw_sp = mlxsw_sp_port->mlxsw_sp;
	char pmlp_pl[MLXSW_REG_PMLP_LEN];
	int i;

	mlxsw_reg_pmlp_pack(pmlp_pl, mlxsw_sp_port->local_port);
	mlxsw_reg_pmlp_width_set(pmlp_pl, width);
	for (i = 0; i < width; i++) {
		mlxsw_reg_pmlp_module_set(pmlp_pl, i, module);
		mlxsw_reg_pmlp_tx_lane_set(pmlp_pl, i, lane + i);  /* Rx & Tx */
	}

	return mlxsw_reg_write(mlxsw_sp->core, MLXSW_REG(pmlp), pmlp_pl);
}

static int mlxsw_sp_port_module_unmap(struct mlxsw_sp_port *mlxsw_sp_port)
{
	struct mlxsw_sp *mlxsw_sp = mlxsw_sp_port->mlxsw_sp;
	char pmlp_pl[MLXSW_REG_PMLP_LEN];

	mlxsw_reg_pmlp_pack(pmlp_pl, mlxsw_sp_port->local_port);
	mlxsw_reg_pmlp_width_set(pmlp_pl, 0);
	return mlxsw_reg_write(mlxsw_sp->core, MLXSW_REG(pmlp), pmlp_pl);
}

static int mlxsw_sp_port_open(struct net_device *dev)
{
	struct mlxsw_sp_port *mlxsw_sp_port = netdev_priv(dev);
	int err;

	err = mlxsw_sp_port_admin_status_set(mlxsw_sp_port, true);
	if (err)
		return err;
	netif_start_queue(dev);
	return 0;
}

static int mlxsw_sp_port_stop(struct net_device *dev)
{
	struct mlxsw_sp_port *mlxsw_sp_port = netdev_priv(dev);

	netif_stop_queue(dev);
	return mlxsw_sp_port_admin_status_set(mlxsw_sp_port, false);
}

static netdev_tx_t mlxsw_sp_port_xmit(struct sk_buff *skb,
				      struct net_device *dev)
{
	struct mlxsw_sp_port *mlxsw_sp_port = netdev_priv(dev);
	struct mlxsw_sp *mlxsw_sp = mlxsw_sp_port->mlxsw_sp;
	struct mlxsw_sp_port_pcpu_stats *pcpu_stats;
	const struct mlxsw_tx_info tx_info = {
		.local_port = mlxsw_sp_port->local_port,
		.is_emad = false,
	};
	u64 len;
	int err;

	if (mlxsw_core_skb_transmit_busy(mlxsw_sp->core, &tx_info))
		return NETDEV_TX_BUSY;

	if (unlikely(skb_headroom(skb) < MLXSW_TXHDR_LEN)) {
		struct sk_buff *skb_orig = skb;

		skb = skb_realloc_headroom(skb, MLXSW_TXHDR_LEN);
		if (!skb) {
			this_cpu_inc(mlxsw_sp_port->pcpu_stats->tx_dropped);
			dev_kfree_skb_any(skb_orig);
			return NETDEV_TX_OK;
		}
		dev_consume_skb_any(skb_orig);
	}

	if (eth_skb_pad(skb)) {
		this_cpu_inc(mlxsw_sp_port->pcpu_stats->tx_dropped);
		return NETDEV_TX_OK;
	}

	mlxsw_sp_txhdr_construct(skb, &tx_info);
	/* TX header is consumed by HW on the way so we shouldn't count its
	 * bytes as being sent.
	 */
	len = skb->len - MLXSW_TXHDR_LEN;

	/* Due to a race we might fail here because of a full queue. In that
	 * unlikely case we simply drop the packet.
	 */
	err = mlxsw_core_skb_transmit(mlxsw_sp->core, skb, &tx_info);

	if (!err) {
		pcpu_stats = this_cpu_ptr(mlxsw_sp_port->pcpu_stats);
		u64_stats_update_begin(&pcpu_stats->syncp);
		pcpu_stats->tx_packets++;
		pcpu_stats->tx_bytes += len;
		u64_stats_update_end(&pcpu_stats->syncp);
	} else {
		this_cpu_inc(mlxsw_sp_port->pcpu_stats->tx_dropped);
		dev_kfree_skb_any(skb);
	}
	return NETDEV_TX_OK;
}

static void mlxsw_sp_set_rx_mode(struct net_device *dev)
{
}

static int mlxsw_sp_port_set_mac_address(struct net_device *dev, void *p)
{
	struct mlxsw_sp_port *mlxsw_sp_port = netdev_priv(dev);
	struct sockaddr *addr = p;
	int err;

	if (!is_valid_ether_addr(addr->sa_data))
		return -EADDRNOTAVAIL;

	err = mlxsw_sp_port_dev_addr_set(mlxsw_sp_port, addr->sa_data);
	if (err)
		return err;
	memcpy(dev->dev_addr, addr->sa_data, dev->addr_len);
	return 0;
}

static u16 mlxsw_sp_pg_buf_threshold_get(const struct mlxsw_sp *mlxsw_sp,
					 int mtu)
{
	return 2 * mlxsw_sp_bytes_cells(mlxsw_sp, mtu);
}

#define MLXSW_SP_CELL_FACTOR 2	/* 2 * cell_size / (IPG + cell_size + 1) */

static u16 mlxsw_sp_pfc_delay_get(const struct mlxsw_sp *mlxsw_sp, int mtu,
				  u16 delay)
{
	delay = mlxsw_sp_bytes_cells(mlxsw_sp, DIV_ROUND_UP(delay,
							    BITS_PER_BYTE));
	return MLXSW_SP_CELL_FACTOR * delay + mlxsw_sp_bytes_cells(mlxsw_sp,
								   mtu);
}

/* Maximum delay buffer needed in case of PAUSE frames, in bytes.
 * Assumes 100m cable and maximum MTU.
 */
#define MLXSW_SP_PAUSE_DELAY 58752

static u16 mlxsw_sp_pg_buf_delay_get(const struct mlxsw_sp *mlxsw_sp, int mtu,
				     u16 delay, bool pfc, bool pause)
{
	if (pfc)
		return mlxsw_sp_pfc_delay_get(mlxsw_sp, mtu, delay);
	else if (pause)
		return mlxsw_sp_bytes_cells(mlxsw_sp, MLXSW_SP_PAUSE_DELAY);
	else
		return 0;
}

static void mlxsw_sp_pg_buf_pack(char *pbmc_pl, int index, u16 size, u16 thres,
				 bool lossy)
{
	if (lossy)
		mlxsw_reg_pbmc_lossy_buffer_pack(pbmc_pl, index, size);
	else
		mlxsw_reg_pbmc_lossless_buffer_pack(pbmc_pl, index, size,
						    thres);
}

int __mlxsw_sp_port_headroom_set(struct mlxsw_sp_port *mlxsw_sp_port, int mtu,
				 u8 *prio_tc, bool pause_en,
				 struct ieee_pfc *my_pfc)
{
	struct mlxsw_sp *mlxsw_sp = mlxsw_sp_port->mlxsw_sp;
	u8 pfc_en = !!my_pfc ? my_pfc->pfc_en : 0;
	u16 delay = !!my_pfc ? my_pfc->delay : 0;
	char pbmc_pl[MLXSW_REG_PBMC_LEN];
	int i, j, err;

	mlxsw_reg_pbmc_pack(pbmc_pl, mlxsw_sp_port->local_port, 0, 0);
	err = mlxsw_reg_query(mlxsw_sp->core, MLXSW_REG(pbmc), pbmc_pl);
	if (err)
		return err;

	for (i = 0; i < IEEE_8021QAZ_MAX_TCS; i++) {
		bool configure = false;
		bool pfc = false;
		bool lossy;
		u16 thres;

		for (j = 0; j < IEEE_8021QAZ_MAX_TCS; j++) {
			if (prio_tc[j] == i) {
				pfc = pfc_en & BIT(j);
				configure = true;
				break;
			}
		}

		if (!configure)
			continue;

		lossy = !(pfc || pause_en);
		thres = mlxsw_sp_pg_buf_threshold_get(mlxsw_sp, mtu);
		delay = mlxsw_sp_pg_buf_delay_get(mlxsw_sp, mtu, delay, pfc,
						  pause_en);
		mlxsw_sp_pg_buf_pack(pbmc_pl, i, thres + delay, thres, lossy);
	}

	return mlxsw_reg_write(mlxsw_sp->core, MLXSW_REG(pbmc), pbmc_pl);
}

static int mlxsw_sp_port_headroom_set(struct mlxsw_sp_port *mlxsw_sp_port,
				      int mtu, bool pause_en)
{
	u8 def_prio_tc[IEEE_8021QAZ_MAX_TCS] = {0};
	bool dcb_en = !!mlxsw_sp_port->dcb.ets;
	struct ieee_pfc *my_pfc;
	u8 *prio_tc;

	prio_tc = dcb_en ? mlxsw_sp_port->dcb.ets->prio_tc : def_prio_tc;
	my_pfc = dcb_en ? mlxsw_sp_port->dcb.pfc : NULL;

	return __mlxsw_sp_port_headroom_set(mlxsw_sp_port, mtu, prio_tc,
					    pause_en, my_pfc);
}

static int mlxsw_sp_port_change_mtu(struct net_device *dev, int mtu)
{
	struct mlxsw_sp_port *mlxsw_sp_port = netdev_priv(dev);
	bool pause_en = mlxsw_sp_port_is_pause_en(mlxsw_sp_port);
	int err;

	err = mlxsw_sp_port_headroom_set(mlxsw_sp_port, mtu, pause_en);
	if (err)
		return err;
	err = mlxsw_sp_span_port_mtu_update(mlxsw_sp_port, mtu);
	if (err)
		goto err_span_port_mtu_update;
	err = mlxsw_sp_port_mtu_set(mlxsw_sp_port, mtu);
	if (err)
		goto err_port_mtu_set;
	dev->mtu = mtu;
	return 0;

err_port_mtu_set:
	mlxsw_sp_span_port_mtu_update(mlxsw_sp_port, dev->mtu);
err_span_port_mtu_update:
	mlxsw_sp_port_headroom_set(mlxsw_sp_port, dev->mtu, pause_en);
	return err;
}

static int
mlxsw_sp_port_get_sw_stats64(const struct net_device *dev,
			     struct rtnl_link_stats64 *stats)
{
	struct mlxsw_sp_port *mlxsw_sp_port = netdev_priv(dev);
	struct mlxsw_sp_port_pcpu_stats *p;
	u64 rx_packets, rx_bytes, tx_packets, tx_bytes;
	u32 tx_dropped = 0;
	unsigned int start;
	int i;

	for_each_possible_cpu(i) {
		p = per_cpu_ptr(mlxsw_sp_port->pcpu_stats, i);
		do {
			start = u64_stats_fetch_begin_irq(&p->syncp);
			rx_packets	= p->rx_packets;
			rx_bytes	= p->rx_bytes;
			tx_packets	= p->tx_packets;
			tx_bytes	= p->tx_bytes;
		} while (u64_stats_fetch_retry_irq(&p->syncp, start));

		stats->rx_packets	+= rx_packets;
		stats->rx_bytes		+= rx_bytes;
		stats->tx_packets	+= tx_packets;
		stats->tx_bytes		+= tx_bytes;
		/* tx_dropped is u32, updated without syncp protection. */
		tx_dropped	+= p->tx_dropped;
	}
	stats->tx_dropped	= tx_dropped;
	return 0;
}

static bool mlxsw_sp_port_has_offload_stats(const struct net_device *dev, int attr_id)
{
	switch (attr_id) {
	case IFLA_OFFLOAD_XSTATS_CPU_HIT:
		return true;
	}

	return false;
}

static int mlxsw_sp_port_get_offload_stats(int attr_id, const struct net_device *dev,
					   void *sp)
{
	switch (attr_id) {
	case IFLA_OFFLOAD_XSTATS_CPU_HIT:
		return mlxsw_sp_port_get_sw_stats64(dev, sp);
	}

	return -EINVAL;
}

static int mlxsw_sp_port_get_stats_raw(struct net_device *dev, int grp,
				       int prio, char *ppcnt_pl)
{
	struct mlxsw_sp_port *mlxsw_sp_port = netdev_priv(dev);
	struct mlxsw_sp *mlxsw_sp = mlxsw_sp_port->mlxsw_sp;

	mlxsw_reg_ppcnt_pack(ppcnt_pl, mlxsw_sp_port->local_port, grp, prio);
	return mlxsw_reg_query(mlxsw_sp->core, MLXSW_REG(ppcnt), ppcnt_pl);
}

static int mlxsw_sp_port_get_hw_stats(struct net_device *dev,
				      struct rtnl_link_stats64 *stats)
{
	char ppcnt_pl[MLXSW_REG_PPCNT_LEN];
	int err;

	err = mlxsw_sp_port_get_stats_raw(dev, MLXSW_REG_PPCNT_IEEE_8023_CNT,
					  0, ppcnt_pl);
	if (err)
		goto out;

	stats->tx_packets =
		mlxsw_reg_ppcnt_a_frames_transmitted_ok_get(ppcnt_pl);
	stats->rx_packets =
		mlxsw_reg_ppcnt_a_frames_received_ok_get(ppcnt_pl);
	stats->tx_bytes =
		mlxsw_reg_ppcnt_a_octets_transmitted_ok_get(ppcnt_pl);
	stats->rx_bytes =
		mlxsw_reg_ppcnt_a_octets_received_ok_get(ppcnt_pl);
	stats->multicast =
		mlxsw_reg_ppcnt_a_multicast_frames_received_ok_get(ppcnt_pl);

	stats->rx_crc_errors =
		mlxsw_reg_ppcnt_a_frame_check_sequence_errors_get(ppcnt_pl);
	stats->rx_frame_errors =
		mlxsw_reg_ppcnt_a_alignment_errors_get(ppcnt_pl);

	stats->rx_length_errors = (
		mlxsw_reg_ppcnt_a_in_range_length_errors_get(ppcnt_pl) +
		mlxsw_reg_ppcnt_a_out_of_range_length_field_get(ppcnt_pl) +
		mlxsw_reg_ppcnt_a_frame_too_long_errors_get(ppcnt_pl));

	stats->rx_errors = (stats->rx_crc_errors +
		stats->rx_frame_errors + stats->rx_length_errors);

out:
	return err;
}

static void
mlxsw_sp_port_get_hw_xstats(struct net_device *dev,
			    struct mlxsw_sp_port_xstats *xstats)
{
	char ppcnt_pl[MLXSW_REG_PPCNT_LEN];
	int err, i;

	err = mlxsw_sp_port_get_stats_raw(dev, MLXSW_REG_PPCNT_EXT_CNT, 0,
					  ppcnt_pl);
	if (!err)
		xstats->ecn = mlxsw_reg_ppcnt_ecn_marked_get(ppcnt_pl);

	for (i = 0; i < TC_MAX_QUEUE; i++) {
		err = mlxsw_sp_port_get_stats_raw(dev,
						  MLXSW_REG_PPCNT_TC_CONG_TC,
						  i, ppcnt_pl);
		if (!err)
			xstats->wred_drop[i] =
				mlxsw_reg_ppcnt_wred_discard_get(ppcnt_pl);

		err = mlxsw_sp_port_get_stats_raw(dev, MLXSW_REG_PPCNT_TC_CNT,
						  i, ppcnt_pl);
		if (err)
			continue;

		xstats->backlog[i] =
			mlxsw_reg_ppcnt_tc_transmit_queue_get(ppcnt_pl);
		xstats->tail_drop[i] =
			mlxsw_reg_ppcnt_tc_no_buffer_discard_uc_get(ppcnt_pl);
	}
}

static void update_stats_cache(struct work_struct *work)
{
	struct mlxsw_sp_port *mlxsw_sp_port =
		container_of(work, struct mlxsw_sp_port,
			     periodic_hw_stats.update_dw.work);

	if (!netif_carrier_ok(mlxsw_sp_port->dev))
		goto out;

	mlxsw_sp_port_get_hw_stats(mlxsw_sp_port->dev,
				   &mlxsw_sp_port->periodic_hw_stats.stats);
	mlxsw_sp_port_get_hw_xstats(mlxsw_sp_port->dev,
				    &mlxsw_sp_port->periodic_hw_stats.xstats);

out:
	mlxsw_core_schedule_dw(&mlxsw_sp_port->periodic_hw_stats.update_dw,
			       MLXSW_HW_STATS_UPDATE_TIME);
}

/* Return the stats from a cache that is updated periodically,
 * as this function might get called in an atomic context.
 */
static void
mlxsw_sp_port_get_stats64(struct net_device *dev,
			  struct rtnl_link_stats64 *stats)
{
	struct mlxsw_sp_port *mlxsw_sp_port = netdev_priv(dev);

	memcpy(stats, &mlxsw_sp_port->periodic_hw_stats.stats, sizeof(*stats));
}

static int __mlxsw_sp_port_vlan_set(struct mlxsw_sp_port *mlxsw_sp_port,
				    u16 vid_begin, u16 vid_end,
				    bool is_member, bool untagged)
{
	struct mlxsw_sp *mlxsw_sp = mlxsw_sp_port->mlxsw_sp;
	char *spvm_pl;
	int err;

	spvm_pl = kmalloc(MLXSW_REG_SPVM_LEN, GFP_KERNEL);
	if (!spvm_pl)
		return -ENOMEM;

	mlxsw_reg_spvm_pack(spvm_pl, mlxsw_sp_port->local_port,	vid_begin,
			    vid_end, is_member, untagged);
	err = mlxsw_reg_write(mlxsw_sp->core, MLXSW_REG(spvm), spvm_pl);
	kfree(spvm_pl);
	return err;
}

int mlxsw_sp_port_vlan_set(struct mlxsw_sp_port *mlxsw_sp_port, u16 vid_begin,
			   u16 vid_end, bool is_member, bool untagged)
{
	u16 vid, vid_e;
	int err;

	for (vid = vid_begin; vid <= vid_end;
	     vid += MLXSW_REG_SPVM_REC_MAX_COUNT) {
		vid_e = min((u16) (vid + MLXSW_REG_SPVM_REC_MAX_COUNT - 1),
			    vid_end);

		err = __mlxsw_sp_port_vlan_set(mlxsw_sp_port, vid, vid_e,
					       is_member, untagged);
		if (err)
			return err;
	}

	return 0;
}

static void mlxsw_sp_port_vlan_flush(struct mlxsw_sp_port *mlxsw_sp_port)
{
	struct mlxsw_sp_port_vlan *mlxsw_sp_port_vlan, *tmp;

	list_for_each_entry_safe(mlxsw_sp_port_vlan, tmp,
				 &mlxsw_sp_port->vlans_list, list)
		mlxsw_sp_port_vlan_put(mlxsw_sp_port_vlan);
}

static struct mlxsw_sp_port_vlan *
mlxsw_sp_port_vlan_create(struct mlxsw_sp_port *mlxsw_sp_port, u16 vid)
{
	struct mlxsw_sp_port_vlan *mlxsw_sp_port_vlan;
	bool untagged = vid == 1;
	int err;

	err = mlxsw_sp_port_vlan_set(mlxsw_sp_port, vid, vid, true, untagged);
	if (err)
		return ERR_PTR(err);

	mlxsw_sp_port_vlan = kzalloc(sizeof(*mlxsw_sp_port_vlan), GFP_KERNEL);
	if (!mlxsw_sp_port_vlan) {
		err = -ENOMEM;
		goto err_port_vlan_alloc;
	}

	mlxsw_sp_port_vlan->mlxsw_sp_port = mlxsw_sp_port;
	mlxsw_sp_port_vlan->vid = vid;
	list_add(&mlxsw_sp_port_vlan->list, &mlxsw_sp_port->vlans_list);

	return mlxsw_sp_port_vlan;

err_port_vlan_alloc:
	mlxsw_sp_port_vlan_set(mlxsw_sp_port, vid, vid, false, false);
	return ERR_PTR(err);
}

static void
mlxsw_sp_port_vlan_destroy(struct mlxsw_sp_port_vlan *mlxsw_sp_port_vlan)
{
	struct mlxsw_sp_port *mlxsw_sp_port = mlxsw_sp_port_vlan->mlxsw_sp_port;
	u16 vid = mlxsw_sp_port_vlan->vid;

	list_del(&mlxsw_sp_port_vlan->list);
	kfree(mlxsw_sp_port_vlan);
	mlxsw_sp_port_vlan_set(mlxsw_sp_port, vid, vid, false, false);
}

struct mlxsw_sp_port_vlan *
mlxsw_sp_port_vlan_get(struct mlxsw_sp_port *mlxsw_sp_port, u16 vid)
{
	struct mlxsw_sp_port_vlan *mlxsw_sp_port_vlan;

	mlxsw_sp_port_vlan = mlxsw_sp_port_vlan_find_by_vid(mlxsw_sp_port, vid);
	if (mlxsw_sp_port_vlan)
		return mlxsw_sp_port_vlan;

	return mlxsw_sp_port_vlan_create(mlxsw_sp_port, vid);
}

void mlxsw_sp_port_vlan_put(struct mlxsw_sp_port_vlan *mlxsw_sp_port_vlan)
{
	struct mlxsw_sp_fid *fid = mlxsw_sp_port_vlan->fid;

	if (mlxsw_sp_port_vlan->bridge_port)
		mlxsw_sp_port_vlan_bridge_leave(mlxsw_sp_port_vlan);
	else if (fid)
		mlxsw_sp_port_vlan_router_leave(mlxsw_sp_port_vlan);

	mlxsw_sp_port_vlan_destroy(mlxsw_sp_port_vlan);
}

static int mlxsw_sp_port_add_vid(struct net_device *dev,
				 __be16 __always_unused proto, u16 vid)
{
	struct mlxsw_sp_port *mlxsw_sp_port = netdev_priv(dev);

	/* VLAN 0 is added to HW filter when device goes up, but it is
	 * reserved in our case, so simply return.
	 */
	if (!vid)
		return 0;

	return PTR_ERR_OR_ZERO(mlxsw_sp_port_vlan_get(mlxsw_sp_port, vid));
}

static int mlxsw_sp_port_kill_vid(struct net_device *dev,
				  __be16 __always_unused proto, u16 vid)
{
	struct mlxsw_sp_port *mlxsw_sp_port = netdev_priv(dev);
	struct mlxsw_sp_port_vlan *mlxsw_sp_port_vlan;

	/* VLAN 0 is removed from HW filter when device goes down, but
	 * it is reserved in our case, so simply return.
	 */
	if (!vid)
		return 0;

	mlxsw_sp_port_vlan = mlxsw_sp_port_vlan_find_by_vid(mlxsw_sp_port, vid);
	if (!mlxsw_sp_port_vlan)
		return 0;
	mlxsw_sp_port_vlan_put(mlxsw_sp_port_vlan);

	return 0;
}

static int mlxsw_sp_port_get_phys_port_name(struct net_device *dev, char *name,
					    size_t len)
{
	struct mlxsw_sp_port *mlxsw_sp_port = netdev_priv(dev);
	u8 module = mlxsw_sp_port->mapping.module;
	u8 width = mlxsw_sp_port->mapping.width;
	u8 lane = mlxsw_sp_port->mapping.lane;
	int err;

	if (!mlxsw_sp_port->split)
		err = snprintf(name, len, "p%d", module + 1);
	else
		err = snprintf(name, len, "p%ds%d", module + 1,
			       lane / width);

	if (err >= len)
		return -EINVAL;

	return 0;
}

static struct mlxsw_sp_port_mall_tc_entry *
mlxsw_sp_port_mall_tc_entry_find(struct mlxsw_sp_port *port,
				 unsigned long cookie) {
	struct mlxsw_sp_port_mall_tc_entry *mall_tc_entry;

	list_for_each_entry(mall_tc_entry, &port->mall_tc_list, list)
		if (mall_tc_entry->cookie == cookie)
			return mall_tc_entry;

	return NULL;
}

static int
mlxsw_sp_port_add_cls_matchall_mirror(struct mlxsw_sp_port *mlxsw_sp_port,
				      struct mlxsw_sp_port_mall_mirror_tc_entry *mirror,
				      const struct tc_action *a,
				      bool ingress)
{
	struct net *net = dev_net(mlxsw_sp_port->dev);
	enum mlxsw_sp_span_type span_type;
	struct mlxsw_sp_port *to_port;
	struct net_device *to_dev;
	int ifindex;

	ifindex = tcf_mirred_ifindex(a);
	to_dev = __dev_get_by_index(net, ifindex);
	if (!to_dev) {
		netdev_err(mlxsw_sp_port->dev, "Could not find requested device\n");
		return -EINVAL;
	}

	if (!mlxsw_sp_port_dev_check(to_dev)) {
		netdev_err(mlxsw_sp_port->dev, "Cannot mirror to a non-spectrum port");
		return -EOPNOTSUPP;
	}
	to_port = netdev_priv(to_dev);

	mirror->to_local_port = to_port->local_port;
	mirror->ingress = ingress;
	span_type = ingress ? MLXSW_SP_SPAN_INGRESS : MLXSW_SP_SPAN_EGRESS;
	return mlxsw_sp_span_mirror_add(mlxsw_sp_port, to_port, span_type);
}

static void
mlxsw_sp_port_del_cls_matchall_mirror(struct mlxsw_sp_port *mlxsw_sp_port,
				      struct mlxsw_sp_port_mall_mirror_tc_entry *mirror)
{
	enum mlxsw_sp_span_type span_type;

	span_type = mirror->ingress ?
			MLXSW_SP_SPAN_INGRESS : MLXSW_SP_SPAN_EGRESS;
	mlxsw_sp_span_mirror_remove(mlxsw_sp_port, mirror->to_local_port,
				    span_type);
}

static int
mlxsw_sp_port_add_cls_matchall_sample(struct mlxsw_sp_port *mlxsw_sp_port,
				      struct tc_cls_matchall_offload *cls,
				      const struct tc_action *a,
				      bool ingress)
{
	int err;

	if (!mlxsw_sp_port->sample)
		return -EOPNOTSUPP;
	if (rtnl_dereference(mlxsw_sp_port->sample->psample_group)) {
		netdev_err(mlxsw_sp_port->dev, "sample already active\n");
		return -EEXIST;
	}
	if (tcf_sample_rate(a) > MLXSW_REG_MPSC_RATE_MAX) {
		netdev_err(mlxsw_sp_port->dev, "sample rate not supported\n");
		return -EOPNOTSUPP;
	}

	rcu_assign_pointer(mlxsw_sp_port->sample->psample_group,
			   tcf_sample_psample_group(a));
	mlxsw_sp_port->sample->truncate = tcf_sample_truncate(a);
	mlxsw_sp_port->sample->trunc_size = tcf_sample_trunc_size(a);
	mlxsw_sp_port->sample->rate = tcf_sample_rate(a);

	err = mlxsw_sp_port_sample_set(mlxsw_sp_port, true, tcf_sample_rate(a));
	if (err)
		goto err_port_sample_set;
	return 0;

err_port_sample_set:
	RCU_INIT_POINTER(mlxsw_sp_port->sample->psample_group, NULL);
	return err;
}

static void
mlxsw_sp_port_del_cls_matchall_sample(struct mlxsw_sp_port *mlxsw_sp_port)
{
	if (!mlxsw_sp_port->sample)
		return;

	mlxsw_sp_port_sample_set(mlxsw_sp_port, false, 1);
	RCU_INIT_POINTER(mlxsw_sp_port->sample->psample_group, NULL);
}

static int mlxsw_sp_port_add_cls_matchall(struct mlxsw_sp_port *mlxsw_sp_port,
					  struct tc_cls_matchall_offload *f,
					  bool ingress)
{
	struct mlxsw_sp_port_mall_tc_entry *mall_tc_entry;
	__be16 protocol = f->common.protocol;
	const struct tc_action *a;
	LIST_HEAD(actions);
	int err;

	if (!tcf_exts_has_one_action(f->exts)) {
		netdev_err(mlxsw_sp_port->dev, "only singular actions are supported\n");
		return -EOPNOTSUPP;
	}

	mall_tc_entry = kzalloc(sizeof(*mall_tc_entry), GFP_KERNEL);
	if (!mall_tc_entry)
		return -ENOMEM;
	mall_tc_entry->cookie = f->cookie;

	tcf_exts_to_list(f->exts, &actions);
	a = list_first_entry(&actions, struct tc_action, list);

	if (is_tcf_mirred_egress_mirror(a) && protocol == htons(ETH_P_ALL)) {
		struct mlxsw_sp_port_mall_mirror_tc_entry *mirror;

		mall_tc_entry->type = MLXSW_SP_PORT_MALL_MIRROR;
		mirror = &mall_tc_entry->mirror;
		err = mlxsw_sp_port_add_cls_matchall_mirror(mlxsw_sp_port,
							    mirror, a, ingress);
	} else if (is_tcf_sample(a) && protocol == htons(ETH_P_ALL)) {
		mall_tc_entry->type = MLXSW_SP_PORT_MALL_SAMPLE;
		err = mlxsw_sp_port_add_cls_matchall_sample(mlxsw_sp_port, f,
							    a, ingress);
	} else {
		err = -EOPNOTSUPP;
	}

	if (err)
		goto err_add_action;

	list_add_tail(&mall_tc_entry->list, &mlxsw_sp_port->mall_tc_list);
	return 0;

err_add_action:
	kfree(mall_tc_entry);
	return err;
}

static void mlxsw_sp_port_del_cls_matchall(struct mlxsw_sp_port *mlxsw_sp_port,
					   struct tc_cls_matchall_offload *f)
{
	struct mlxsw_sp_port_mall_tc_entry *mall_tc_entry;

	mall_tc_entry = mlxsw_sp_port_mall_tc_entry_find(mlxsw_sp_port,
							 f->cookie);
	if (!mall_tc_entry) {
		netdev_dbg(mlxsw_sp_port->dev, "tc entry not found on port\n");
		return;
	}
	list_del(&mall_tc_entry->list);

	switch (mall_tc_entry->type) {
	case MLXSW_SP_PORT_MALL_MIRROR:
		mlxsw_sp_port_del_cls_matchall_mirror(mlxsw_sp_port,
						      &mall_tc_entry->mirror);
		break;
	case MLXSW_SP_PORT_MALL_SAMPLE:
		mlxsw_sp_port_del_cls_matchall_sample(mlxsw_sp_port);
		break;
	default:
		WARN_ON(1);
	}

	kfree(mall_tc_entry);
}

static int mlxsw_sp_setup_tc_cls_matchall(struct mlxsw_sp_port *mlxsw_sp_port,
					  struct tc_cls_matchall_offload *f,
					  bool ingress)
{
	if (f->common.chain_index)
		return -EOPNOTSUPP;

	switch (f->command) {
	case TC_CLSMATCHALL_REPLACE:
		return mlxsw_sp_port_add_cls_matchall(mlxsw_sp_port, f,
						      ingress);
	case TC_CLSMATCHALL_DESTROY:
		mlxsw_sp_port_del_cls_matchall(mlxsw_sp_port, f);
		return 0;
	default:
		return -EOPNOTSUPP;
	}
}

static int
mlxsw_sp_setup_tc_cls_flower(struct mlxsw_sp_port *mlxsw_sp_port,
			     struct tc_cls_flower_offload *f,
			     bool ingress)
{
	switch (f->command) {
	case TC_CLSFLOWER_REPLACE:
		return mlxsw_sp_flower_replace(mlxsw_sp_port, ingress, f);
	case TC_CLSFLOWER_DESTROY:
		mlxsw_sp_flower_destroy(mlxsw_sp_port, ingress, f);
		return 0;
	case TC_CLSFLOWER_STATS:
		return mlxsw_sp_flower_stats(mlxsw_sp_port, ingress, f);
	default:
		return -EOPNOTSUPP;
	}
}

static int mlxsw_sp_setup_tc_block_cb(enum tc_setup_type type, void *type_data,
				      void *cb_priv, bool ingress)
{
	struct mlxsw_sp_port *mlxsw_sp_port = cb_priv;

	if (!tc_can_offload(mlxsw_sp_port->dev))
		return -EOPNOTSUPP;

	switch (type) {
	case TC_SETUP_CLSMATCHALL:
		return mlxsw_sp_setup_tc_cls_matchall(mlxsw_sp_port, type_data,
						      ingress);
	case TC_SETUP_CLSFLOWER:
		return mlxsw_sp_setup_tc_cls_flower(mlxsw_sp_port, type_data,
						    ingress);
	default:
		return -EOPNOTSUPP;
	}
}

static int mlxsw_sp_setup_tc_block_cb_ig(enum tc_setup_type type,
					 void *type_data, void *cb_priv)
{
	return mlxsw_sp_setup_tc_block_cb(type, type_data, cb_priv, true);
}

static int mlxsw_sp_setup_tc_block_cb_eg(enum tc_setup_type type,
					 void *type_data, void *cb_priv)
{
	return mlxsw_sp_setup_tc_block_cb(type, type_data, cb_priv, false);
}

static int mlxsw_sp_setup_tc_block(struct mlxsw_sp_port *mlxsw_sp_port,
				   struct tc_block_offload *f)
{
	tc_setup_cb_t *cb;

	if (f->binder_type == TCF_BLOCK_BINDER_TYPE_CLSACT_INGRESS)
		cb = mlxsw_sp_setup_tc_block_cb_ig;
	else if (f->binder_type == TCF_BLOCK_BINDER_TYPE_CLSACT_EGRESS)
		cb = mlxsw_sp_setup_tc_block_cb_eg;
	else
		return -EOPNOTSUPP;

	switch (f->command) {
	case TC_BLOCK_BIND:
		return tcf_block_cb_register(f->block, cb, mlxsw_sp_port,
					     mlxsw_sp_port);
	case TC_BLOCK_UNBIND:
		tcf_block_cb_unregister(f->block, cb, mlxsw_sp_port);
		return 0;
	default:
		return -EOPNOTSUPP;
	}
}

static int mlxsw_sp_setup_tc(struct net_device *dev, enum tc_setup_type type,
			     void *type_data)
{
	struct mlxsw_sp_port *mlxsw_sp_port = netdev_priv(dev);

	switch (type) {
	case TC_SETUP_BLOCK:
		return mlxsw_sp_setup_tc_block(mlxsw_sp_port, type_data);
	case TC_SETUP_QDISC_RED:
		return mlxsw_sp_setup_tc_red(mlxsw_sp_port, type_data);
	default:
		return -EOPNOTSUPP;
	}
}

static const struct net_device_ops mlxsw_sp_port_netdev_ops = {
	.ndo_open		= mlxsw_sp_port_open,
	.ndo_stop		= mlxsw_sp_port_stop,
	.ndo_start_xmit		= mlxsw_sp_port_xmit,
	.ndo_setup_tc           = mlxsw_sp_setup_tc,
	.ndo_set_rx_mode	= mlxsw_sp_set_rx_mode,
	.ndo_set_mac_address	= mlxsw_sp_port_set_mac_address,
	.ndo_change_mtu		= mlxsw_sp_port_change_mtu,
	.ndo_get_stats64	= mlxsw_sp_port_get_stats64,
	.ndo_has_offload_stats	= mlxsw_sp_port_has_offload_stats,
	.ndo_get_offload_stats	= mlxsw_sp_port_get_offload_stats,
	.ndo_vlan_rx_add_vid	= mlxsw_sp_port_add_vid,
	.ndo_vlan_rx_kill_vid	= mlxsw_sp_port_kill_vid,
	.ndo_get_phys_port_name	= mlxsw_sp_port_get_phys_port_name,
};

static void mlxsw_sp_port_get_drvinfo(struct net_device *dev,
				      struct ethtool_drvinfo *drvinfo)
{
	struct mlxsw_sp_port *mlxsw_sp_port = netdev_priv(dev);
	struct mlxsw_sp *mlxsw_sp = mlxsw_sp_port->mlxsw_sp;

	strlcpy(drvinfo->driver, mlxsw_sp_driver_name, sizeof(drvinfo->driver));
	strlcpy(drvinfo->version, mlxsw_sp_driver_version,
		sizeof(drvinfo->version));
	snprintf(drvinfo->fw_version, sizeof(drvinfo->fw_version),
		 "%d.%d.%d",
		 mlxsw_sp->bus_info->fw_rev.major,
		 mlxsw_sp->bus_info->fw_rev.minor,
		 mlxsw_sp->bus_info->fw_rev.subminor);
	strlcpy(drvinfo->bus_info, mlxsw_sp->bus_info->device_name,
		sizeof(drvinfo->bus_info));
}

static void mlxsw_sp_port_get_pauseparam(struct net_device *dev,
					 struct ethtool_pauseparam *pause)
{
	struct mlxsw_sp_port *mlxsw_sp_port = netdev_priv(dev);

	pause->rx_pause = mlxsw_sp_port->link.rx_pause;
	pause->tx_pause = mlxsw_sp_port->link.tx_pause;
}

static int mlxsw_sp_port_pause_set(struct mlxsw_sp_port *mlxsw_sp_port,
				   struct ethtool_pauseparam *pause)
{
	char pfcc_pl[MLXSW_REG_PFCC_LEN];

	mlxsw_reg_pfcc_pack(pfcc_pl, mlxsw_sp_port->local_port);
	mlxsw_reg_pfcc_pprx_set(pfcc_pl, pause->rx_pause);
	mlxsw_reg_pfcc_pptx_set(pfcc_pl, pause->tx_pause);

	return mlxsw_reg_write(mlxsw_sp_port->mlxsw_sp->core, MLXSW_REG(pfcc),
			       pfcc_pl);
}

static int mlxsw_sp_port_set_pauseparam(struct net_device *dev,
					struct ethtool_pauseparam *pause)
{
	struct mlxsw_sp_port *mlxsw_sp_port = netdev_priv(dev);
	bool pause_en = pause->tx_pause || pause->rx_pause;
	int err;

	if (mlxsw_sp_port->dcb.pfc && mlxsw_sp_port->dcb.pfc->pfc_en) {
		netdev_err(dev, "PFC already enabled on port\n");
		return -EINVAL;
	}

	if (pause->autoneg) {
		netdev_err(dev, "PAUSE frames autonegotiation isn't supported\n");
		return -EINVAL;
	}

	err = mlxsw_sp_port_headroom_set(mlxsw_sp_port, dev->mtu, pause_en);
	if (err) {
		netdev_err(dev, "Failed to configure port's headroom\n");
		return err;
	}

	err = mlxsw_sp_port_pause_set(mlxsw_sp_port, pause);
	if (err) {
		netdev_err(dev, "Failed to set PAUSE parameters\n");
		goto err_port_pause_configure;
	}

	mlxsw_sp_port->link.rx_pause = pause->rx_pause;
	mlxsw_sp_port->link.tx_pause = pause->tx_pause;

	return 0;

err_port_pause_configure:
	pause_en = mlxsw_sp_port_is_pause_en(mlxsw_sp_port);
	mlxsw_sp_port_headroom_set(mlxsw_sp_port, dev->mtu, pause_en);
	return err;
}

struct mlxsw_sp_port_hw_stats {
	char str[ETH_GSTRING_LEN];
	u64 (*getter)(const char *payload);
	bool cells_bytes;
};

static struct mlxsw_sp_port_hw_stats mlxsw_sp_port_hw_stats[] = {
	{
		.str = "a_frames_transmitted_ok",
		.getter = mlxsw_reg_ppcnt_a_frames_transmitted_ok_get,
	},
	{
		.str = "a_frames_received_ok",
		.getter = mlxsw_reg_ppcnt_a_frames_received_ok_get,
	},
	{
		.str = "a_frame_check_sequence_errors",
		.getter = mlxsw_reg_ppcnt_a_frame_check_sequence_errors_get,
	},
	{
		.str = "a_alignment_errors",
		.getter = mlxsw_reg_ppcnt_a_alignment_errors_get,
	},
	{
		.str = "a_octets_transmitted_ok",
		.getter = mlxsw_reg_ppcnt_a_octets_transmitted_ok_get,
	},
	{
		.str = "a_octets_received_ok",
		.getter = mlxsw_reg_ppcnt_a_octets_received_ok_get,
	},
	{
		.str = "a_multicast_frames_xmitted_ok",
		.getter = mlxsw_reg_ppcnt_a_multicast_frames_xmitted_ok_get,
	},
	{
		.str = "a_broadcast_frames_xmitted_ok",
		.getter = mlxsw_reg_ppcnt_a_broadcast_frames_xmitted_ok_get,
	},
	{
		.str = "a_multicast_frames_received_ok",
		.getter = mlxsw_reg_ppcnt_a_multicast_frames_received_ok_get,
	},
	{
		.str = "a_broadcast_frames_received_ok",
		.getter = mlxsw_reg_ppcnt_a_broadcast_frames_received_ok_get,
	},
	{
		.str = "a_in_range_length_errors",
		.getter = mlxsw_reg_ppcnt_a_in_range_length_errors_get,
	},
	{
		.str = "a_out_of_range_length_field",
		.getter = mlxsw_reg_ppcnt_a_out_of_range_length_field_get,
	},
	{
		.str = "a_frame_too_long_errors",
		.getter = mlxsw_reg_ppcnt_a_frame_too_long_errors_get,
	},
	{
		.str = "a_symbol_error_during_carrier",
		.getter = mlxsw_reg_ppcnt_a_symbol_error_during_carrier_get,
	},
	{
		.str = "a_mac_control_frames_transmitted",
		.getter = mlxsw_reg_ppcnt_a_mac_control_frames_transmitted_get,
	},
	{
		.str = "a_mac_control_frames_received",
		.getter = mlxsw_reg_ppcnt_a_mac_control_frames_received_get,
	},
	{
		.str = "a_unsupported_opcodes_received",
		.getter = mlxsw_reg_ppcnt_a_unsupported_opcodes_received_get,
	},
	{
		.str = "a_pause_mac_ctrl_frames_received",
		.getter = mlxsw_reg_ppcnt_a_pause_mac_ctrl_frames_received_get,
	},
	{
		.str = "a_pause_mac_ctrl_frames_xmitted",
		.getter = mlxsw_reg_ppcnt_a_pause_mac_ctrl_frames_transmitted_get,
	},
};

#define MLXSW_SP_PORT_HW_STATS_LEN ARRAY_SIZE(mlxsw_sp_port_hw_stats)

static struct mlxsw_sp_port_hw_stats mlxsw_sp_port_hw_prio_stats[] = {
	{
		.str = "rx_octets_prio",
		.getter = mlxsw_reg_ppcnt_rx_octets_get,
	},
	{
		.str = "rx_frames_prio",
		.getter = mlxsw_reg_ppcnt_rx_frames_get,
	},
	{
		.str = "tx_octets_prio",
		.getter = mlxsw_reg_ppcnt_tx_octets_get,
	},
	{
		.str = "tx_frames_prio",
		.getter = mlxsw_reg_ppcnt_tx_frames_get,
	},
	{
		.str = "rx_pause_prio",
		.getter = mlxsw_reg_ppcnt_rx_pause_get,
	},
	{
		.str = "rx_pause_duration_prio",
		.getter = mlxsw_reg_ppcnt_rx_pause_duration_get,
	},
	{
		.str = "tx_pause_prio",
		.getter = mlxsw_reg_ppcnt_tx_pause_get,
	},
	{
		.str = "tx_pause_duration_prio",
		.getter = mlxsw_reg_ppcnt_tx_pause_duration_get,
	},
};

#define MLXSW_SP_PORT_HW_PRIO_STATS_LEN ARRAY_SIZE(mlxsw_sp_port_hw_prio_stats)

static struct mlxsw_sp_port_hw_stats mlxsw_sp_port_hw_tc_stats[] = {
	{
		.str = "tc_transmit_queue_tc",
		.getter = mlxsw_reg_ppcnt_tc_transmit_queue_get,
		.cells_bytes = true,
	},
	{
		.str = "tc_no_buffer_discard_uc_tc",
		.getter = mlxsw_reg_ppcnt_tc_no_buffer_discard_uc_get,
	},
};

#define MLXSW_SP_PORT_HW_TC_STATS_LEN ARRAY_SIZE(mlxsw_sp_port_hw_tc_stats)

#define MLXSW_SP_PORT_ETHTOOL_STATS_LEN (MLXSW_SP_PORT_HW_STATS_LEN + \
					 (MLXSW_SP_PORT_HW_PRIO_STATS_LEN + \
					  MLXSW_SP_PORT_HW_TC_STATS_LEN) * \
					 IEEE_8021QAZ_MAX_TCS)

static void mlxsw_sp_port_get_prio_strings(u8 **p, int prio)
{
	int i;

	for (i = 0; i < MLXSW_SP_PORT_HW_PRIO_STATS_LEN; i++) {
		snprintf(*p, ETH_GSTRING_LEN, "%s_%d",
			 mlxsw_sp_port_hw_prio_stats[i].str, prio);
		*p += ETH_GSTRING_LEN;
	}
}

static void mlxsw_sp_port_get_tc_strings(u8 **p, int tc)
{
	int i;

	for (i = 0; i < MLXSW_SP_PORT_HW_TC_STATS_LEN; i++) {
		snprintf(*p, ETH_GSTRING_LEN, "%s_%d",
			 mlxsw_sp_port_hw_tc_stats[i].str, tc);
		*p += ETH_GSTRING_LEN;
	}
}

static void mlxsw_sp_port_get_strings(struct net_device *dev,
				      u32 stringset, u8 *data)
{
	u8 *p = data;
	int i;

	switch (stringset) {
	case ETH_SS_STATS:
		for (i = 0; i < MLXSW_SP_PORT_HW_STATS_LEN; i++) {
			memcpy(p, mlxsw_sp_port_hw_stats[i].str,
			       ETH_GSTRING_LEN);
			p += ETH_GSTRING_LEN;
		}

		for (i = 0; i < IEEE_8021QAZ_MAX_TCS; i++)
			mlxsw_sp_port_get_prio_strings(&p, i);

		for (i = 0; i < IEEE_8021QAZ_MAX_TCS; i++)
			mlxsw_sp_port_get_tc_strings(&p, i);

		break;
	}
}

static int mlxsw_sp_port_set_phys_id(struct net_device *dev,
				     enum ethtool_phys_id_state state)
{
	struct mlxsw_sp_port *mlxsw_sp_port = netdev_priv(dev);
	struct mlxsw_sp *mlxsw_sp = mlxsw_sp_port->mlxsw_sp;
	char mlcr_pl[MLXSW_REG_MLCR_LEN];
	bool active;

	switch (state) {
	case ETHTOOL_ID_ACTIVE:
		active = true;
		break;
	case ETHTOOL_ID_INACTIVE:
		active = false;
		break;
	default:
		return -EOPNOTSUPP;
	}

	mlxsw_reg_mlcr_pack(mlcr_pl, mlxsw_sp_port->local_port, active);
	return mlxsw_reg_write(mlxsw_sp->core, MLXSW_REG(mlcr), mlcr_pl);
}

static int
mlxsw_sp_get_hw_stats_by_group(struct mlxsw_sp_port_hw_stats **p_hw_stats,
			       int *p_len, enum mlxsw_reg_ppcnt_grp grp)
{
	switch (grp) {
	case  MLXSW_REG_PPCNT_IEEE_8023_CNT:
		*p_hw_stats = mlxsw_sp_port_hw_stats;
		*p_len = MLXSW_SP_PORT_HW_STATS_LEN;
		break;
	case MLXSW_REG_PPCNT_PRIO_CNT:
		*p_hw_stats = mlxsw_sp_port_hw_prio_stats;
		*p_len = MLXSW_SP_PORT_HW_PRIO_STATS_LEN;
		break;
	case MLXSW_REG_PPCNT_TC_CNT:
		*p_hw_stats = mlxsw_sp_port_hw_tc_stats;
		*p_len = MLXSW_SP_PORT_HW_TC_STATS_LEN;
		break;
	default:
		WARN_ON(1);
		return -EOPNOTSUPP;
	}
	return 0;
}

static void __mlxsw_sp_port_get_stats(struct net_device *dev,
				      enum mlxsw_reg_ppcnt_grp grp, int prio,
				      u64 *data, int data_index)
{
	struct mlxsw_sp_port *mlxsw_sp_port = netdev_priv(dev);
	struct mlxsw_sp *mlxsw_sp = mlxsw_sp_port->mlxsw_sp;
	struct mlxsw_sp_port_hw_stats *hw_stats;
	char ppcnt_pl[MLXSW_REG_PPCNT_LEN];
	int i, len;
	int err;

	err = mlxsw_sp_get_hw_stats_by_group(&hw_stats, &len, grp);
	if (err)
		return;
	mlxsw_sp_port_get_stats_raw(dev, grp, prio, ppcnt_pl);
	for (i = 0; i < len; i++) {
		data[data_index + i] = hw_stats[i].getter(ppcnt_pl);
		if (!hw_stats[i].cells_bytes)
			continue;
		data[data_index + i] = mlxsw_sp_cells_bytes(mlxsw_sp,
							    data[data_index + i]);
	}
}

static void mlxsw_sp_port_get_stats(struct net_device *dev,
				    struct ethtool_stats *stats, u64 *data)
{
	int i, data_index = 0;

	/* IEEE 802.3 Counters */
	__mlxsw_sp_port_get_stats(dev, MLXSW_REG_PPCNT_IEEE_8023_CNT, 0,
				  data, data_index);
	data_index = MLXSW_SP_PORT_HW_STATS_LEN;

	/* Per-Priority Counters */
	for (i = 0; i < IEEE_8021QAZ_MAX_TCS; i++) {
		__mlxsw_sp_port_get_stats(dev, MLXSW_REG_PPCNT_PRIO_CNT, i,
					  data, data_index);
		data_index += MLXSW_SP_PORT_HW_PRIO_STATS_LEN;
	}

	/* Per-TC Counters */
	for (i = 0; i < IEEE_8021QAZ_MAX_TCS; i++) {
		__mlxsw_sp_port_get_stats(dev, MLXSW_REG_PPCNT_TC_CNT, i,
					  data, data_index);
		data_index += MLXSW_SP_PORT_HW_TC_STATS_LEN;
	}
}

static int mlxsw_sp_port_get_sset_count(struct net_device *dev, int sset)
{
	switch (sset) {
	case ETH_SS_STATS:
		return MLXSW_SP_PORT_ETHTOOL_STATS_LEN;
	default:
		return -EOPNOTSUPP;
	}
}

struct mlxsw_sp_port_link_mode {
	enum ethtool_link_mode_bit_indices mask_ethtool;
	u32 mask;
	u32 speed;
};

static const struct mlxsw_sp_port_link_mode mlxsw_sp_port_link_mode[] = {
	{
		.mask		= MLXSW_REG_PTYS_ETH_SPEED_100BASE_T,
		.mask_ethtool	= ETHTOOL_LINK_MODE_100baseT_Full_BIT,
		.speed		= SPEED_100,
	},
	{
		.mask		= MLXSW_REG_PTYS_ETH_SPEED_SGMII |
				  MLXSW_REG_PTYS_ETH_SPEED_1000BASE_KX,
		.mask_ethtool	= ETHTOOL_LINK_MODE_1000baseKX_Full_BIT,
		.speed		= SPEED_1000,
	},
	{
		.mask		= MLXSW_REG_PTYS_ETH_SPEED_10GBASE_T,
		.mask_ethtool	= ETHTOOL_LINK_MODE_10000baseT_Full_BIT,
		.speed		= SPEED_10000,
	},
	{
		.mask		= MLXSW_REG_PTYS_ETH_SPEED_10GBASE_CX4 |
				  MLXSW_REG_PTYS_ETH_SPEED_10GBASE_KX4,
		.mask_ethtool	= ETHTOOL_LINK_MODE_10000baseKX4_Full_BIT,
		.speed		= SPEED_10000,
	},
	{
		.mask		= MLXSW_REG_PTYS_ETH_SPEED_10GBASE_KR |
				  MLXSW_REG_PTYS_ETH_SPEED_10GBASE_CR |
				  MLXSW_REG_PTYS_ETH_SPEED_10GBASE_SR |
				  MLXSW_REG_PTYS_ETH_SPEED_10GBASE_ER_LR,
		.mask_ethtool	= ETHTOOL_LINK_MODE_10000baseKR_Full_BIT,
		.speed		= SPEED_10000,
	},
	{
		.mask		= MLXSW_REG_PTYS_ETH_SPEED_20GBASE_KR2,
		.mask_ethtool	= ETHTOOL_LINK_MODE_20000baseKR2_Full_BIT,
		.speed		= SPEED_20000,
	},
	{
		.mask		= MLXSW_REG_PTYS_ETH_SPEED_40GBASE_CR4,
		.mask_ethtool	= ETHTOOL_LINK_MODE_40000baseCR4_Full_BIT,
		.speed		= SPEED_40000,
	},
	{
		.mask		= MLXSW_REG_PTYS_ETH_SPEED_40GBASE_KR4,
		.mask_ethtool	= ETHTOOL_LINK_MODE_40000baseKR4_Full_BIT,
		.speed		= SPEED_40000,
	},
	{
		.mask		= MLXSW_REG_PTYS_ETH_SPEED_40GBASE_SR4,
		.mask_ethtool	= ETHTOOL_LINK_MODE_40000baseSR4_Full_BIT,
		.speed		= SPEED_40000,
	},
	{
		.mask		= MLXSW_REG_PTYS_ETH_SPEED_40GBASE_LR4_ER4,
		.mask_ethtool	= ETHTOOL_LINK_MODE_40000baseLR4_Full_BIT,
		.speed		= SPEED_40000,
	},
	{
		.mask		= MLXSW_REG_PTYS_ETH_SPEED_25GBASE_CR,
		.mask_ethtool	= ETHTOOL_LINK_MODE_25000baseCR_Full_BIT,
		.speed		= SPEED_25000,
	},
	{
		.mask		= MLXSW_REG_PTYS_ETH_SPEED_25GBASE_KR,
		.mask_ethtool	= ETHTOOL_LINK_MODE_25000baseKR_Full_BIT,
		.speed		= SPEED_25000,
	},
	{
		.mask		= MLXSW_REG_PTYS_ETH_SPEED_25GBASE_SR,
		.mask_ethtool	= ETHTOOL_LINK_MODE_25000baseSR_Full_BIT,
		.speed		= SPEED_25000,
	},
	{
		.mask		= MLXSW_REG_PTYS_ETH_SPEED_25GBASE_SR,
		.mask_ethtool	= ETHTOOL_LINK_MODE_25000baseSR_Full_BIT,
		.speed		= SPEED_25000,
	},
	{
		.mask		= MLXSW_REG_PTYS_ETH_SPEED_50GBASE_CR2,
		.mask_ethtool	= ETHTOOL_LINK_MODE_50000baseCR2_Full_BIT,
		.speed		= SPEED_50000,
	},
	{
		.mask		= MLXSW_REG_PTYS_ETH_SPEED_50GBASE_KR2,
		.mask_ethtool	= ETHTOOL_LINK_MODE_50000baseKR2_Full_BIT,
		.speed		= SPEED_50000,
	},
	{
		.mask		= MLXSW_REG_PTYS_ETH_SPEED_50GBASE_SR2,
		.mask_ethtool	= ETHTOOL_LINK_MODE_50000baseSR2_Full_BIT,
		.speed		= SPEED_50000,
	},
	{
		.mask		= MLXSW_REG_PTYS_ETH_SPEED_56GBASE_R4,
		.mask_ethtool	= ETHTOOL_LINK_MODE_56000baseKR4_Full_BIT,
		.speed		= SPEED_56000,
	},
	{
		.mask		= MLXSW_REG_PTYS_ETH_SPEED_56GBASE_R4,
		.mask_ethtool	= ETHTOOL_LINK_MODE_56000baseCR4_Full_BIT,
		.speed		= SPEED_56000,
	},
	{
		.mask		= MLXSW_REG_PTYS_ETH_SPEED_56GBASE_R4,
		.mask_ethtool	= ETHTOOL_LINK_MODE_56000baseSR4_Full_BIT,
		.speed		= SPEED_56000,
	},
	{
		.mask		= MLXSW_REG_PTYS_ETH_SPEED_56GBASE_R4,
		.mask_ethtool	= ETHTOOL_LINK_MODE_56000baseLR4_Full_BIT,
		.speed		= SPEED_56000,
	},
	{
		.mask		= MLXSW_REG_PTYS_ETH_SPEED_100GBASE_CR4,
		.mask_ethtool	= ETHTOOL_LINK_MODE_100000baseCR4_Full_BIT,
		.speed		= SPEED_100000,
	},
	{
		.mask		= MLXSW_REG_PTYS_ETH_SPEED_100GBASE_SR4,
		.mask_ethtool	= ETHTOOL_LINK_MODE_100000baseSR4_Full_BIT,
		.speed		= SPEED_100000,
	},
	{
		.mask		= MLXSW_REG_PTYS_ETH_SPEED_100GBASE_KR4,
		.mask_ethtool	= ETHTOOL_LINK_MODE_100000baseKR4_Full_BIT,
		.speed		= SPEED_100000,
	},
	{
		.mask		= MLXSW_REG_PTYS_ETH_SPEED_100GBASE_LR4_ER4,
		.mask_ethtool	= ETHTOOL_LINK_MODE_100000baseLR4_ER4_Full_BIT,
		.speed		= SPEED_100000,
	},
};

#define MLXSW_SP_PORT_LINK_MODE_LEN ARRAY_SIZE(mlxsw_sp_port_link_mode)

static void
mlxsw_sp_from_ptys_supported_port(u32 ptys_eth_proto,
				  struct ethtool_link_ksettings *cmd)
{
	if (ptys_eth_proto & (MLXSW_REG_PTYS_ETH_SPEED_10GBASE_CR |
			      MLXSW_REG_PTYS_ETH_SPEED_10GBASE_SR |
			      MLXSW_REG_PTYS_ETH_SPEED_40GBASE_CR4 |
			      MLXSW_REG_PTYS_ETH_SPEED_40GBASE_SR4 |
			      MLXSW_REG_PTYS_ETH_SPEED_100GBASE_SR4 |
			      MLXSW_REG_PTYS_ETH_SPEED_SGMII))
		ethtool_link_ksettings_add_link_mode(cmd, supported, FIBRE);

	if (ptys_eth_proto & (MLXSW_REG_PTYS_ETH_SPEED_10GBASE_KR |
			      MLXSW_REG_PTYS_ETH_SPEED_10GBASE_KX4 |
			      MLXSW_REG_PTYS_ETH_SPEED_40GBASE_KR4 |
			      MLXSW_REG_PTYS_ETH_SPEED_100GBASE_KR4 |
			      MLXSW_REG_PTYS_ETH_SPEED_1000BASE_KX))
		ethtool_link_ksettings_add_link_mode(cmd, supported, Backplane);
}

static void mlxsw_sp_from_ptys_link(u32 ptys_eth_proto, unsigned long *mode)
{
	int i;

	for (i = 0; i < MLXSW_SP_PORT_LINK_MODE_LEN; i++) {
		if (ptys_eth_proto & mlxsw_sp_port_link_mode[i].mask)
			__set_bit(mlxsw_sp_port_link_mode[i].mask_ethtool,
				  mode);
	}
}

static void mlxsw_sp_from_ptys_speed_duplex(bool carrier_ok, u32 ptys_eth_proto,
					    struct ethtool_link_ksettings *cmd)
{
	u32 speed = SPEED_UNKNOWN;
	u8 duplex = DUPLEX_UNKNOWN;
	int i;

	if (!carrier_ok)
		goto out;

	for (i = 0; i < MLXSW_SP_PORT_LINK_MODE_LEN; i++) {
		if (ptys_eth_proto & mlxsw_sp_port_link_mode[i].mask) {
			speed = mlxsw_sp_port_link_mode[i].speed;
			duplex = DUPLEX_FULL;
			break;
		}
	}
out:
	cmd->base.speed = speed;
	cmd->base.duplex = duplex;
}

static u8 mlxsw_sp_port_connector_port(u32 ptys_eth_proto)
{
	if (ptys_eth_proto & (MLXSW_REG_PTYS_ETH_SPEED_10GBASE_SR |
			      MLXSW_REG_PTYS_ETH_SPEED_40GBASE_SR4 |
			      MLXSW_REG_PTYS_ETH_SPEED_100GBASE_SR4 |
			      MLXSW_REG_PTYS_ETH_SPEED_SGMII))
		return PORT_FIBRE;

	if (ptys_eth_proto & (MLXSW_REG_PTYS_ETH_SPEED_10GBASE_CR |
			      MLXSW_REG_PTYS_ETH_SPEED_40GBASE_CR4 |
			      MLXSW_REG_PTYS_ETH_SPEED_100GBASE_CR4))
		return PORT_DA;

	if (ptys_eth_proto & (MLXSW_REG_PTYS_ETH_SPEED_10GBASE_KR |
			      MLXSW_REG_PTYS_ETH_SPEED_10GBASE_KX4 |
			      MLXSW_REG_PTYS_ETH_SPEED_40GBASE_KR4 |
			      MLXSW_REG_PTYS_ETH_SPEED_100GBASE_KR4))
		return PORT_NONE;

	return PORT_OTHER;
}

static u32
mlxsw_sp_to_ptys_advert_link(const struct ethtool_link_ksettings *cmd)
{
	u32 ptys_proto = 0;
	int i;

	for (i = 0; i < MLXSW_SP_PORT_LINK_MODE_LEN; i++) {
		if (test_bit(mlxsw_sp_port_link_mode[i].mask_ethtool,
			     cmd->link_modes.advertising))
			ptys_proto |= mlxsw_sp_port_link_mode[i].mask;
	}
	return ptys_proto;
}

static u32 mlxsw_sp_to_ptys_speed(u32 speed)
{
	u32 ptys_proto = 0;
	int i;

	for (i = 0; i < MLXSW_SP_PORT_LINK_MODE_LEN; i++) {
		if (speed == mlxsw_sp_port_link_mode[i].speed)
			ptys_proto |= mlxsw_sp_port_link_mode[i].mask;
	}
	return ptys_proto;
}

static u32 mlxsw_sp_to_ptys_upper_speed(u32 upper_speed)
{
	u32 ptys_proto = 0;
	int i;

	for (i = 0; i < MLXSW_SP_PORT_LINK_MODE_LEN; i++) {
		if (mlxsw_sp_port_link_mode[i].speed <= upper_speed)
			ptys_proto |= mlxsw_sp_port_link_mode[i].mask;
	}
	return ptys_proto;
}

static void mlxsw_sp_port_get_link_supported(u32 eth_proto_cap,
					     struct ethtool_link_ksettings *cmd)
{
	ethtool_link_ksettings_add_link_mode(cmd, supported, Asym_Pause);
	ethtool_link_ksettings_add_link_mode(cmd, supported, Autoneg);
	ethtool_link_ksettings_add_link_mode(cmd, supported, Pause);

	mlxsw_sp_from_ptys_supported_port(eth_proto_cap, cmd);
	mlxsw_sp_from_ptys_link(eth_proto_cap, cmd->link_modes.supported);
}

static void mlxsw_sp_port_get_link_advertise(u32 eth_proto_admin, bool autoneg,
					     struct ethtool_link_ksettings *cmd)
{
	if (!autoneg)
		return;

	ethtool_link_ksettings_add_link_mode(cmd, advertising, Autoneg);
	mlxsw_sp_from_ptys_link(eth_proto_admin, cmd->link_modes.advertising);
}

static void
mlxsw_sp_port_get_link_lp_advertise(u32 eth_proto_lp, u8 autoneg_status,
				    struct ethtool_link_ksettings *cmd)
{
	if (autoneg_status != MLXSW_REG_PTYS_AN_STATUS_OK || !eth_proto_lp)
		return;

	ethtool_link_ksettings_add_link_mode(cmd, lp_advertising, Autoneg);
	mlxsw_sp_from_ptys_link(eth_proto_lp, cmd->link_modes.lp_advertising);
}

static int mlxsw_sp_port_get_link_ksettings(struct net_device *dev,
					    struct ethtool_link_ksettings *cmd)
{
	u32 eth_proto_cap, eth_proto_admin, eth_proto_oper, eth_proto_lp;
	struct mlxsw_sp_port *mlxsw_sp_port = netdev_priv(dev);
	struct mlxsw_sp *mlxsw_sp = mlxsw_sp_port->mlxsw_sp;
	char ptys_pl[MLXSW_REG_PTYS_LEN];
	u8 autoneg_status;
	bool autoneg;
	int err;

	autoneg = mlxsw_sp_port->link.autoneg;
	mlxsw_reg_ptys_eth_pack(ptys_pl, mlxsw_sp_port->local_port, 0);
	err = mlxsw_reg_query(mlxsw_sp->core, MLXSW_REG(ptys), ptys_pl);
	if (err)
		return err;
	mlxsw_reg_ptys_eth_unpack(ptys_pl, &eth_proto_cap, &eth_proto_admin,
				  &eth_proto_oper);

	mlxsw_sp_port_get_link_supported(eth_proto_cap, cmd);

	mlxsw_sp_port_get_link_advertise(eth_proto_admin, autoneg, cmd);

	eth_proto_lp = mlxsw_reg_ptys_eth_proto_lp_advertise_get(ptys_pl);
	autoneg_status = mlxsw_reg_ptys_an_status_get(ptys_pl);
	mlxsw_sp_port_get_link_lp_advertise(eth_proto_lp, autoneg_status, cmd);

	cmd->base.autoneg = autoneg ? AUTONEG_ENABLE : AUTONEG_DISABLE;
	cmd->base.port = mlxsw_sp_port_connector_port(eth_proto_oper);
	mlxsw_sp_from_ptys_speed_duplex(netif_carrier_ok(dev), eth_proto_oper,
					cmd);

	return 0;
}

static int
mlxsw_sp_port_set_link_ksettings(struct net_device *dev,
				 const struct ethtool_link_ksettings *cmd)
{
	struct mlxsw_sp_port *mlxsw_sp_port = netdev_priv(dev);
	struct mlxsw_sp *mlxsw_sp = mlxsw_sp_port->mlxsw_sp;
	char ptys_pl[MLXSW_REG_PTYS_LEN];
	u32 eth_proto_cap, eth_proto_new;
	bool autoneg;
	int err;

	mlxsw_reg_ptys_eth_pack(ptys_pl, mlxsw_sp_port->local_port, 0);
	err = mlxsw_reg_query(mlxsw_sp->core, MLXSW_REG(ptys), ptys_pl);
	if (err)
		return err;
	mlxsw_reg_ptys_eth_unpack(ptys_pl, &eth_proto_cap, NULL, NULL);

	autoneg = cmd->base.autoneg == AUTONEG_ENABLE;
	eth_proto_new = autoneg ?
		mlxsw_sp_to_ptys_advert_link(cmd) :
		mlxsw_sp_to_ptys_speed(cmd->base.speed);

	eth_proto_new = eth_proto_new & eth_proto_cap;
	if (!eth_proto_new) {
		netdev_err(dev, "No supported speed requested\n");
		return -EINVAL;
	}

	mlxsw_reg_ptys_eth_pack(ptys_pl, mlxsw_sp_port->local_port,
				eth_proto_new);
	err = mlxsw_reg_write(mlxsw_sp->core, MLXSW_REG(ptys), ptys_pl);
	if (err)
		return err;

	if (!netif_running(dev))
		return 0;

	mlxsw_sp_port->link.autoneg = autoneg;

	mlxsw_sp_port_admin_status_set(mlxsw_sp_port, false);
	mlxsw_sp_port_admin_status_set(mlxsw_sp_port, true);

	return 0;
}

static int mlxsw_sp_flash_device(struct net_device *dev,
				 struct ethtool_flash *flash)
{
	struct mlxsw_sp_port *mlxsw_sp_port = netdev_priv(dev);
	struct mlxsw_sp *mlxsw_sp = mlxsw_sp_port->mlxsw_sp;
	const struct firmware *firmware;
	int err;

	if (flash->region != ETHTOOL_FLASH_ALL_REGIONS)
		return -EOPNOTSUPP;

	dev_hold(dev);
	rtnl_unlock();

	err = request_firmware_direct(&firmware, flash->data, &dev->dev);
	if (err)
		goto out;
	err = mlxsw_sp_firmware_flash(mlxsw_sp, firmware);
	release_firmware(firmware);
out:
	rtnl_lock();
	dev_put(dev);
	return err;
}

#define MLXSW_SP_I2C_ADDR_LOW 0x50
#define MLXSW_SP_I2C_ADDR_HIGH 0x51
#define MLXSW_SP_EEPROM_PAGE_LENGTH 256

static int mlxsw_sp_query_module_eeprom(struct mlxsw_sp_port *mlxsw_sp_port,
					u16 offset, u16 size, void *data,
					unsigned int *p_read_size)
{
	struct mlxsw_sp *mlxsw_sp = mlxsw_sp_port->mlxsw_sp;
	char eeprom_tmp[MLXSW_SP_REG_MCIA_EEPROM_SIZE];
	char mcia_pl[MLXSW_REG_MCIA_LEN];
	u16 i2c_addr;
	int status;
	int err;

	size = min_t(u16, size, MLXSW_SP_REG_MCIA_EEPROM_SIZE);

	if (offset < MLXSW_SP_EEPROM_PAGE_LENGTH &&
	    offset + size > MLXSW_SP_EEPROM_PAGE_LENGTH)
		/* Cross pages read, read until offset 256 in low page */
		size = MLXSW_SP_EEPROM_PAGE_LENGTH - offset;

	i2c_addr = MLXSW_SP_I2C_ADDR_LOW;
	if (offset >= MLXSW_SP_EEPROM_PAGE_LENGTH) {
		i2c_addr = MLXSW_SP_I2C_ADDR_HIGH;
		offset -= MLXSW_SP_EEPROM_PAGE_LENGTH;
	}

	mlxsw_reg_mcia_pack(mcia_pl, mlxsw_sp_port->mapping.module,
			    0, 0, offset, size, i2c_addr);

	err = mlxsw_reg_query(mlxsw_sp->core, MLXSW_REG(mcia), mcia_pl);
	if (err)
		return err;

	status = mlxsw_reg_mcia_status_get(mcia_pl);
	if (status)
		return -EIO;

	mlxsw_reg_mcia_eeprom_memcpy_from(mcia_pl, eeprom_tmp);
	memcpy(data, eeprom_tmp, size);
	*p_read_size = size;

	return 0;
}

enum mlxsw_sp_eeprom_module_info_rev_id {
	MLXSW_SP_EEPROM_MODULE_INFO_REV_ID_UNSPC      = 0x00,
	MLXSW_SP_EEPROM_MODULE_INFO_REV_ID_8436       = 0x01,
	MLXSW_SP_EEPROM_MODULE_INFO_REV_ID_8636       = 0x03,
};

enum mlxsw_sp_eeprom_module_info_id {
	MLXSW_SP_EEPROM_MODULE_INFO_ID_SFP              = 0x03,
	MLXSW_SP_EEPROM_MODULE_INFO_ID_QSFP             = 0x0C,
	MLXSW_SP_EEPROM_MODULE_INFO_ID_QSFP_PLUS        = 0x0D,
	MLXSW_SP_EEPROM_MODULE_INFO_ID_QSFP28           = 0x11,
};

enum mlxsw_sp_eeprom_module_info {
	MLXSW_SP_EEPROM_MODULE_INFO_ID,
	MLXSW_SP_EEPROM_MODULE_INFO_REV_ID,
	MLXSW_SP_EEPROM_MODULE_INFO_SIZE,
};

static int mlxsw_sp_get_module_info(struct net_device *netdev,
				    struct ethtool_modinfo *modinfo)
{
	struct mlxsw_sp_port *mlxsw_sp_port = netdev_priv(netdev);
	u8 module_info[MLXSW_SP_EEPROM_MODULE_INFO_SIZE];
	u8 module_rev_id, module_id;
	unsigned int read_size;
	int err;

	err = mlxsw_sp_query_module_eeprom(mlxsw_sp_port, 0,
					   MLXSW_SP_EEPROM_MODULE_INFO_SIZE,
					   module_info, &read_size);
	if (err)
		return err;

	if (read_size < MLXSW_SP_EEPROM_MODULE_INFO_SIZE)
		return -EIO;

	module_rev_id = module_info[MLXSW_SP_EEPROM_MODULE_INFO_REV_ID];
	module_id = module_info[MLXSW_SP_EEPROM_MODULE_INFO_ID];

	switch (module_id) {
	case MLXSW_SP_EEPROM_MODULE_INFO_ID_QSFP:
		modinfo->type       = ETH_MODULE_SFF_8436;
		modinfo->eeprom_len = ETH_MODULE_SFF_8436_LEN;
		break;
	case MLXSW_SP_EEPROM_MODULE_INFO_ID_QSFP_PLUS:
	case MLXSW_SP_EEPROM_MODULE_INFO_ID_QSFP28:
		if (module_id  == MLXSW_SP_EEPROM_MODULE_INFO_ID_QSFP28 ||
		    module_rev_id >= MLXSW_SP_EEPROM_MODULE_INFO_REV_ID_8636) {
			modinfo->type       = ETH_MODULE_SFF_8636;
			modinfo->eeprom_len = ETH_MODULE_SFF_8636_LEN;
		} else {
			modinfo->type       = ETH_MODULE_SFF_8436;
			modinfo->eeprom_len = ETH_MODULE_SFF_8436_LEN;
		}
		break;
	case MLXSW_SP_EEPROM_MODULE_INFO_ID_SFP:
		modinfo->type       = ETH_MODULE_SFF_8472;
		modinfo->eeprom_len = ETH_MODULE_SFF_8472_LEN;
		break;
	default:
		return -EINVAL;
	}

	return 0;
}

static int mlxsw_sp_get_module_eeprom(struct net_device *netdev,
				      struct ethtool_eeprom *ee,
				      u8 *data)
{
	struct mlxsw_sp_port *mlxsw_sp_port = netdev_priv(netdev);
	int offset = ee->offset;
	unsigned int read_size;
	int i = 0;
	int err;

	if (!ee->len)
		return -EINVAL;

	memset(data, 0, ee->len);

	while (i < ee->len) {
		err = mlxsw_sp_query_module_eeprom(mlxsw_sp_port, offset,
						   ee->len - i, data + i,
						   &read_size);
		if (err) {
			netdev_err(mlxsw_sp_port->dev, "Eeprom query failed\n");
			return err;
		}

		i += read_size;
		offset += read_size;
	}

	return 0;
}

static const struct ethtool_ops mlxsw_sp_port_ethtool_ops = {
	.get_drvinfo		= mlxsw_sp_port_get_drvinfo,
	.get_link		= ethtool_op_get_link,
	.get_pauseparam		= mlxsw_sp_port_get_pauseparam,
	.set_pauseparam		= mlxsw_sp_port_set_pauseparam,
	.get_strings		= mlxsw_sp_port_get_strings,
	.set_phys_id		= mlxsw_sp_port_set_phys_id,
	.get_ethtool_stats	= mlxsw_sp_port_get_stats,
	.get_sset_count		= mlxsw_sp_port_get_sset_count,
	.get_link_ksettings	= mlxsw_sp_port_get_link_ksettings,
	.set_link_ksettings	= mlxsw_sp_port_set_link_ksettings,
	.flash_device		= mlxsw_sp_flash_device,
	.get_module_info	= mlxsw_sp_get_module_info,
	.get_module_eeprom	= mlxsw_sp_get_module_eeprom,
};

static int
mlxsw_sp_port_speed_by_width_set(struct mlxsw_sp_port *mlxsw_sp_port, u8 width)
{
	struct mlxsw_sp *mlxsw_sp = mlxsw_sp_port->mlxsw_sp;
	u32 upper_speed = MLXSW_SP_PORT_BASE_SPEED * width;
	char ptys_pl[MLXSW_REG_PTYS_LEN];
	u32 eth_proto_admin;

	eth_proto_admin = mlxsw_sp_to_ptys_upper_speed(upper_speed);
	mlxsw_reg_ptys_eth_pack(ptys_pl, mlxsw_sp_port->local_port,
				eth_proto_admin);
	return mlxsw_reg_write(mlxsw_sp->core, MLXSW_REG(ptys), ptys_pl);
}

int mlxsw_sp_port_ets_set(struct mlxsw_sp_port *mlxsw_sp_port,
			  enum mlxsw_reg_qeec_hr hr, u8 index, u8 next_index,
			  bool dwrr, u8 dwrr_weight)
{
	struct mlxsw_sp *mlxsw_sp = mlxsw_sp_port->mlxsw_sp;
	char qeec_pl[MLXSW_REG_QEEC_LEN];

	mlxsw_reg_qeec_pack(qeec_pl, mlxsw_sp_port->local_port, hr, index,
			    next_index);
	mlxsw_reg_qeec_de_set(qeec_pl, true);
	mlxsw_reg_qeec_dwrr_set(qeec_pl, dwrr);
	mlxsw_reg_qeec_dwrr_weight_set(qeec_pl, dwrr_weight);
	return mlxsw_reg_write(mlxsw_sp->core, MLXSW_REG(qeec), qeec_pl);
}

int mlxsw_sp_port_ets_maxrate_set(struct mlxsw_sp_port *mlxsw_sp_port,
				  enum mlxsw_reg_qeec_hr hr, u8 index,
				  u8 next_index, u32 maxrate)
{
	struct mlxsw_sp *mlxsw_sp = mlxsw_sp_port->mlxsw_sp;
	char qeec_pl[MLXSW_REG_QEEC_LEN];

	mlxsw_reg_qeec_pack(qeec_pl, mlxsw_sp_port->local_port, hr, index,
			    next_index);
	mlxsw_reg_qeec_mase_set(qeec_pl, true);
	mlxsw_reg_qeec_max_shaper_rate_set(qeec_pl, maxrate);
	return mlxsw_reg_write(mlxsw_sp->core, MLXSW_REG(qeec), qeec_pl);
}

int mlxsw_sp_port_prio_tc_set(struct mlxsw_sp_port *mlxsw_sp_port,
			      u8 switch_prio, u8 tclass)
{
	struct mlxsw_sp *mlxsw_sp = mlxsw_sp_port->mlxsw_sp;
	char qtct_pl[MLXSW_REG_QTCT_LEN];

	mlxsw_reg_qtct_pack(qtct_pl, mlxsw_sp_port->local_port, switch_prio,
			    tclass);
	return mlxsw_reg_write(mlxsw_sp->core, MLXSW_REG(qtct), qtct_pl);
}

static int mlxsw_sp_port_ets_init(struct mlxsw_sp_port *mlxsw_sp_port)
{
	int err, i;

	/* Setup the elements hierarcy, so that each TC is linked to
	 * one subgroup, which are all member in the same group.
	 */
	err = mlxsw_sp_port_ets_set(mlxsw_sp_port,
				    MLXSW_REG_QEEC_HIERARCY_GROUP, 0, 0, false,
				    0);
	if (err)
		return err;
	for (i = 0; i < IEEE_8021QAZ_MAX_TCS; i++) {
		err = mlxsw_sp_port_ets_set(mlxsw_sp_port,
					    MLXSW_REG_QEEC_HIERARCY_SUBGROUP, i,
					    0, false, 0);
		if (err)
			return err;
	}
	for (i = 0; i < IEEE_8021QAZ_MAX_TCS; i++) {
		err = mlxsw_sp_port_ets_set(mlxsw_sp_port,
					    MLXSW_REG_QEEC_HIERARCY_TC, i, i,
					    false, 0);
		if (err)
			return err;
	}

	/* Make sure the max shaper is disabled in all hierarcies that
	 * support it.
	 */
	err = mlxsw_sp_port_ets_maxrate_set(mlxsw_sp_port,
					    MLXSW_REG_QEEC_HIERARCY_PORT, 0, 0,
					    MLXSW_REG_QEEC_MAS_DIS);
	if (err)
		return err;
	for (i = 0; i < IEEE_8021QAZ_MAX_TCS; i++) {
		err = mlxsw_sp_port_ets_maxrate_set(mlxsw_sp_port,
						    MLXSW_REG_QEEC_HIERARCY_SUBGROUP,
						    i, 0,
						    MLXSW_REG_QEEC_MAS_DIS);
		if (err)
			return err;
	}
	for (i = 0; i < IEEE_8021QAZ_MAX_TCS; i++) {
		err = mlxsw_sp_port_ets_maxrate_set(mlxsw_sp_port,
						    MLXSW_REG_QEEC_HIERARCY_TC,
						    i, i,
						    MLXSW_REG_QEEC_MAS_DIS);
		if (err)
			return err;
	}

	/* Map all priorities to traffic class 0. */
	for (i = 0; i < IEEE_8021QAZ_MAX_TCS; i++) {
		err = mlxsw_sp_port_prio_tc_set(mlxsw_sp_port, i, 0);
		if (err)
			return err;
	}

	return 0;
}

static int mlxsw_sp_port_create(struct mlxsw_sp *mlxsw_sp, u8 local_port,
				bool split, u8 module, u8 width, u8 lane)
{
	struct mlxsw_sp_port_vlan *mlxsw_sp_port_vlan;
	struct mlxsw_sp_port *mlxsw_sp_port;
	struct net_device *dev;
	int err;

	err = mlxsw_core_port_init(mlxsw_sp->core, local_port);
	if (err) {
		dev_err(mlxsw_sp->bus_info->dev, "Port %d: Failed to init core port\n",
			local_port);
		return err;
	}

	dev = alloc_etherdev(sizeof(struct mlxsw_sp_port));
	if (!dev) {
		err = -ENOMEM;
		goto err_alloc_etherdev;
	}
	SET_NETDEV_DEV(dev, mlxsw_sp->bus_info->dev);
	mlxsw_sp_port = netdev_priv(dev);
	mlxsw_sp_port->dev = dev;
	mlxsw_sp_port->mlxsw_sp = mlxsw_sp;
	mlxsw_sp_port->local_port = local_port;
	mlxsw_sp_port->pvid = 1;
	mlxsw_sp_port->split = split;
	mlxsw_sp_port->mapping.module = module;
	mlxsw_sp_port->mapping.width = width;
	mlxsw_sp_port->mapping.lane = lane;
	mlxsw_sp_port->link.autoneg = 1;
	INIT_LIST_HEAD(&mlxsw_sp_port->vlans_list);
	INIT_LIST_HEAD(&mlxsw_sp_port->mall_tc_list);

	mlxsw_sp_port->pcpu_stats =
		netdev_alloc_pcpu_stats(struct mlxsw_sp_port_pcpu_stats);
	if (!mlxsw_sp_port->pcpu_stats) {
		err = -ENOMEM;
		goto err_alloc_stats;
	}

	mlxsw_sp_port->sample = kzalloc(sizeof(*mlxsw_sp_port->sample),
					GFP_KERNEL);
	if (!mlxsw_sp_port->sample) {
		err = -ENOMEM;
		goto err_alloc_sample;
	}

	INIT_DELAYED_WORK(&mlxsw_sp_port->periodic_hw_stats.update_dw,
			  &update_stats_cache);

	dev->netdev_ops = &mlxsw_sp_port_netdev_ops;
	dev->ethtool_ops = &mlxsw_sp_port_ethtool_ops;

	err = mlxsw_sp_port_module_map(mlxsw_sp_port, module, width, lane);
	if (err) {
		dev_err(mlxsw_sp->bus_info->dev, "Port %d: Failed to map module\n",
			mlxsw_sp_port->local_port);
		goto err_port_module_map;
	}

	err = mlxsw_sp_port_swid_set(mlxsw_sp_port, 0);
	if (err) {
		dev_err(mlxsw_sp->bus_info->dev, "Port %d: Failed to set SWID\n",
			mlxsw_sp_port->local_port);
		goto err_port_swid_set;
	}

	err = mlxsw_sp_port_dev_addr_init(mlxsw_sp_port);
	if (err) {
		dev_err(mlxsw_sp->bus_info->dev, "Port %d: Unable to init port mac address\n",
			mlxsw_sp_port->local_port);
		goto err_dev_addr_init;
	}

	netif_carrier_off(dev);

	dev->features |= NETIF_F_NETNS_LOCAL | NETIF_F_LLTX | NETIF_F_SG |
			 NETIF_F_HW_VLAN_CTAG_FILTER | NETIF_F_HW_TC;
	dev->hw_features |= NETIF_F_HW_TC;

	dev->min_mtu = 0;
	dev->max_mtu = ETH_MAX_MTU;

	/* Each packet needs to have a Tx header (metadata) on top all other
	 * headers.
	 */
	dev->needed_headroom = MLXSW_TXHDR_LEN;

	err = mlxsw_sp_port_system_port_mapping_set(mlxsw_sp_port);
	if (err) {
		dev_err(mlxsw_sp->bus_info->dev, "Port %d: Failed to set system port mapping\n",
			mlxsw_sp_port->local_port);
		goto err_port_system_port_mapping_set;
	}

	err = mlxsw_sp_port_speed_by_width_set(mlxsw_sp_port, width);
	if (err) {
		dev_err(mlxsw_sp->bus_info->dev, "Port %d: Failed to enable speeds\n",
			mlxsw_sp_port->local_port);
		goto err_port_speed_by_width_set;
	}

	err = mlxsw_sp_port_mtu_set(mlxsw_sp_port, ETH_DATA_LEN);
	if (err) {
		dev_err(mlxsw_sp->bus_info->dev, "Port %d: Failed to set MTU\n",
			mlxsw_sp_port->local_port);
		goto err_port_mtu_set;
	}

	err = mlxsw_sp_port_admin_status_set(mlxsw_sp_port, false);
	if (err)
		goto err_port_admin_status_set;

	err = mlxsw_sp_port_buffers_init(mlxsw_sp_port);
	if (err) {
		dev_err(mlxsw_sp->bus_info->dev, "Port %d: Failed to initialize buffers\n",
			mlxsw_sp_port->local_port);
		goto err_port_buffers_init;
	}

	err = mlxsw_sp_port_ets_init(mlxsw_sp_port);
	if (err) {
		dev_err(mlxsw_sp->bus_info->dev, "Port %d: Failed to initialize ETS\n",
			mlxsw_sp_port->local_port);
		goto err_port_ets_init;
	}

	/* ETS and buffers must be initialized before DCB. */
	err = mlxsw_sp_port_dcb_init(mlxsw_sp_port);
	if (err) {
		dev_err(mlxsw_sp->bus_info->dev, "Port %d: Failed to initialize DCB\n",
			mlxsw_sp_port->local_port);
		goto err_port_dcb_init;
	}

	err = mlxsw_sp_port_fids_init(mlxsw_sp_port);
	if (err) {
		dev_err(mlxsw_sp->bus_info->dev, "Port %d: Failed to initialize FIDs\n",
			mlxsw_sp_port->local_port);
		goto err_port_fids_init;
	}

	mlxsw_sp_port_vlan = mlxsw_sp_port_vlan_get(mlxsw_sp_port, 1);
	if (IS_ERR(mlxsw_sp_port_vlan)) {
		dev_err(mlxsw_sp->bus_info->dev, "Port %d: Failed to create VID 1\n",
			mlxsw_sp_port->local_port);
		err = PTR_ERR(mlxsw_sp_port_vlan);
		goto err_port_vlan_get;
	}

	mlxsw_sp_port_switchdev_init(mlxsw_sp_port);
	mlxsw_sp->ports[local_port] = mlxsw_sp_port;
	err = register_netdev(dev);
	if (err) {
		dev_err(mlxsw_sp->bus_info->dev, "Port %d: Failed to register netdev\n",
			mlxsw_sp_port->local_port);
		goto err_register_netdev;
	}

	mlxsw_core_port_eth_set(mlxsw_sp->core, mlxsw_sp_port->local_port,
				mlxsw_sp_port, dev, mlxsw_sp_port->split,
				module);
	mlxsw_core_schedule_dw(&mlxsw_sp_port->periodic_hw_stats.update_dw, 0);
	return 0;

err_register_netdev:
	mlxsw_sp->ports[local_port] = NULL;
	mlxsw_sp_port_switchdev_fini(mlxsw_sp_port);
	mlxsw_sp_port_vlan_put(mlxsw_sp_port_vlan);
err_port_vlan_get:
	mlxsw_sp_port_fids_fini(mlxsw_sp_port);
err_port_fids_init:
	mlxsw_sp_port_dcb_fini(mlxsw_sp_port);
err_port_dcb_init:
err_port_ets_init:
err_port_buffers_init:
err_port_admin_status_set:
err_port_mtu_set:
err_port_speed_by_width_set:
err_port_system_port_mapping_set:
err_dev_addr_init:
	mlxsw_sp_port_swid_set(mlxsw_sp_port, MLXSW_PORT_SWID_DISABLED_PORT);
err_port_swid_set:
	mlxsw_sp_port_module_unmap(mlxsw_sp_port);
err_port_module_map:
	kfree(mlxsw_sp_port->sample);
err_alloc_sample:
	free_percpu(mlxsw_sp_port->pcpu_stats);
err_alloc_stats:
	free_netdev(dev);
err_alloc_etherdev:
	mlxsw_core_port_fini(mlxsw_sp->core, local_port);
	return err;
}

static void mlxsw_sp_port_remove(struct mlxsw_sp *mlxsw_sp, u8 local_port)
{
	struct mlxsw_sp_port *mlxsw_sp_port = mlxsw_sp->ports[local_port];

	cancel_delayed_work_sync(&mlxsw_sp_port->periodic_hw_stats.update_dw);
	mlxsw_core_port_clear(mlxsw_sp->core, local_port, mlxsw_sp);
	unregister_netdev(mlxsw_sp_port->dev); /* This calls ndo_stop */
	mlxsw_sp->ports[local_port] = NULL;
	mlxsw_sp_port_switchdev_fini(mlxsw_sp_port);
	mlxsw_sp_port_vlan_flush(mlxsw_sp_port);
	mlxsw_sp_port_fids_fini(mlxsw_sp_port);
	mlxsw_sp_port_dcb_fini(mlxsw_sp_port);
	mlxsw_sp_port_swid_set(mlxsw_sp_port, MLXSW_PORT_SWID_DISABLED_PORT);
	mlxsw_sp_port_module_unmap(mlxsw_sp_port);
	kfree(mlxsw_sp_port->sample);
	free_percpu(mlxsw_sp_port->pcpu_stats);
	WARN_ON_ONCE(!list_empty(&mlxsw_sp_port->vlans_list));
	free_netdev(mlxsw_sp_port->dev);
	mlxsw_core_port_fini(mlxsw_sp->core, local_port);
}

static bool mlxsw_sp_port_created(struct mlxsw_sp *mlxsw_sp, u8 local_port)
{
	return mlxsw_sp->ports[local_port] != NULL;
}

static void mlxsw_sp_ports_remove(struct mlxsw_sp *mlxsw_sp)
{
	int i;

	for (i = 1; i < mlxsw_core_max_ports(mlxsw_sp->core); i++)
		if (mlxsw_sp_port_created(mlxsw_sp, i))
			mlxsw_sp_port_remove(mlxsw_sp, i);
	kfree(mlxsw_sp->port_to_module);
	kfree(mlxsw_sp->ports);
}

static int mlxsw_sp_ports_create(struct mlxsw_sp *mlxsw_sp)
{
	unsigned int max_ports = mlxsw_core_max_ports(mlxsw_sp->core);
	u8 module, width, lane;
	size_t alloc_size;
	int i;
	int err;

	alloc_size = sizeof(struct mlxsw_sp_port *) * max_ports;
	mlxsw_sp->ports = kzalloc(alloc_size, GFP_KERNEL);
	if (!mlxsw_sp->ports)
		return -ENOMEM;

	mlxsw_sp->port_to_module = kmalloc_array(max_ports, sizeof(int),
						 GFP_KERNEL);
	if (!mlxsw_sp->port_to_module) {
		err = -ENOMEM;
		goto err_port_to_module_alloc;
	}

	for (i = 1; i < max_ports; i++) {
		/* Mark as invalid */
		mlxsw_sp->port_to_module[i] = -1;

		err = mlxsw_sp_port_module_info_get(mlxsw_sp, i, &module,
						    &width, &lane);
		if (err)
			goto err_port_module_info_get;
		if (!width)
			continue;
		mlxsw_sp->port_to_module[i] = module;
		err = mlxsw_sp_port_create(mlxsw_sp, i, false,
					   module, width, lane);
		if (err)
			goto err_port_create;
	}
	return 0;

err_port_create:
err_port_module_info_get:
	for (i--; i >= 1; i--)
		if (mlxsw_sp_port_created(mlxsw_sp, i))
			mlxsw_sp_port_remove(mlxsw_sp, i);
	kfree(mlxsw_sp->port_to_module);
err_port_to_module_alloc:
	kfree(mlxsw_sp->ports);
	return err;
}

static u8 mlxsw_sp_cluster_base_port_get(u8 local_port)
{
	u8 offset = (local_port - 1) % MLXSW_SP_PORTS_PER_CLUSTER_MAX;

	return local_port - offset;
}

static int mlxsw_sp_port_split_create(struct mlxsw_sp *mlxsw_sp, u8 base_port,
				      u8 module, unsigned int count)
{
	u8 width = MLXSW_PORT_MODULE_MAX_WIDTH / count;
	int err, i;

	for (i = 0; i < count; i++) {
		err = mlxsw_sp_port_create(mlxsw_sp, base_port + i, true,
					   module, width, i * width);
		if (err)
			goto err_port_create;
	}

	return 0;

err_port_create:
	for (i--; i >= 0; i--)
		if (mlxsw_sp_port_created(mlxsw_sp, base_port + i))
			mlxsw_sp_port_remove(mlxsw_sp, base_port + i);
	return err;
}

static void mlxsw_sp_port_unsplit_create(struct mlxsw_sp *mlxsw_sp,
					 u8 base_port, unsigned int count)
{
	u8 local_port, module, width = MLXSW_PORT_MODULE_MAX_WIDTH;
	int i;

	/* Split by four means we need to re-create two ports, otherwise
	 * only one.
	 */
	count = count / 2;

	for (i = 0; i < count; i++) {
		local_port = base_port + i * 2;
		if (mlxsw_sp->port_to_module[local_port] < 0)
			continue;
		module = mlxsw_sp->port_to_module[local_port];

		mlxsw_sp_port_create(mlxsw_sp, local_port, false, module,
				     width, 0);
	}
}

static int mlxsw_sp_port_split(struct mlxsw_core *mlxsw_core, u8 local_port,
			       unsigned int count)
{
	struct mlxsw_sp *mlxsw_sp = mlxsw_core_driver_priv(mlxsw_core);
	struct mlxsw_sp_port *mlxsw_sp_port;
	u8 module, cur_width, base_port;
	int i;
	int err;

	mlxsw_sp_port = mlxsw_sp->ports[local_port];
	if (!mlxsw_sp_port) {
		dev_err(mlxsw_sp->bus_info->dev, "Port number \"%d\" does not exist\n",
			local_port);
		return -EINVAL;
	}

	module = mlxsw_sp_port->mapping.module;
	cur_width = mlxsw_sp_port->mapping.width;

	if (count != 2 && count != 4) {
		netdev_err(mlxsw_sp_port->dev, "Port can only be split into 2 or 4 ports\n");
		return -EINVAL;
	}

	if (cur_width != MLXSW_PORT_MODULE_MAX_WIDTH) {
		netdev_err(mlxsw_sp_port->dev, "Port cannot be split further\n");
		return -EINVAL;
	}

	/* Make sure we have enough slave (even) ports for the split. */
	if (count == 2) {
		base_port = local_port;
		if (mlxsw_sp->ports[base_port + 1]) {
			netdev_err(mlxsw_sp_port->dev, "Invalid split configuration\n");
			return -EINVAL;
		}
	} else {
		base_port = mlxsw_sp_cluster_base_port_get(local_port);
		if (mlxsw_sp->ports[base_port + 1] ||
		    mlxsw_sp->ports[base_port + 3]) {
			netdev_err(mlxsw_sp_port->dev, "Invalid split configuration\n");
			return -EINVAL;
		}
	}

	for (i = 0; i < count; i++)
		if (mlxsw_sp_port_created(mlxsw_sp, base_port + i))
			mlxsw_sp_port_remove(mlxsw_sp, base_port + i);

	err = mlxsw_sp_port_split_create(mlxsw_sp, base_port, module, count);
	if (err) {
		dev_err(mlxsw_sp->bus_info->dev, "Failed to create split ports\n");
		goto err_port_split_create;
	}

	return 0;

err_port_split_create:
	mlxsw_sp_port_unsplit_create(mlxsw_sp, base_port, count);
	return err;
}

static int mlxsw_sp_port_unsplit(struct mlxsw_core *mlxsw_core, u8 local_port)
{
	struct mlxsw_sp *mlxsw_sp = mlxsw_core_driver_priv(mlxsw_core);
	struct mlxsw_sp_port *mlxsw_sp_port;
	u8 cur_width, base_port;
	unsigned int count;
	int i;

	mlxsw_sp_port = mlxsw_sp->ports[local_port];
	if (!mlxsw_sp_port) {
		dev_err(mlxsw_sp->bus_info->dev, "Port number \"%d\" does not exist\n",
			local_port);
		return -EINVAL;
	}

	if (!mlxsw_sp_port->split) {
		netdev_err(mlxsw_sp_port->dev, "Port wasn't split\n");
		return -EINVAL;
	}

	cur_width = mlxsw_sp_port->mapping.width;
	count = cur_width == 1 ? 4 : 2;

	base_port = mlxsw_sp_cluster_base_port_get(local_port);

	/* Determine which ports to remove. */
	if (count == 2 && local_port >= base_port + 2)
		base_port = base_port + 2;

	for (i = 0; i < count; i++)
		if (mlxsw_sp_port_created(mlxsw_sp, base_port + i))
			mlxsw_sp_port_remove(mlxsw_sp, base_port + i);

	mlxsw_sp_port_unsplit_create(mlxsw_sp, base_port, count);

	return 0;
}

static void mlxsw_sp_pude_event_func(const struct mlxsw_reg_info *reg,
				     char *pude_pl, void *priv)
{
	struct mlxsw_sp *mlxsw_sp = priv;
	struct mlxsw_sp_port *mlxsw_sp_port;
	enum mlxsw_reg_pude_oper_status status;
	u8 local_port;

	local_port = mlxsw_reg_pude_local_port_get(pude_pl);
	mlxsw_sp_port = mlxsw_sp->ports[local_port];
	if (!mlxsw_sp_port)
		return;

	status = mlxsw_reg_pude_oper_status_get(pude_pl);
	if (status == MLXSW_PORT_OPER_STATUS_UP) {
		netdev_info(mlxsw_sp_port->dev, "link up\n");
		netif_carrier_on(mlxsw_sp_port->dev);
	} else {
		netdev_info(mlxsw_sp_port->dev, "link down\n");
		netif_carrier_off(mlxsw_sp_port->dev);
	}
}

static void mlxsw_sp_rx_listener_no_mark_func(struct sk_buff *skb,
					      u8 local_port, void *priv)
{
	struct mlxsw_sp *mlxsw_sp = priv;
	struct mlxsw_sp_port *mlxsw_sp_port = mlxsw_sp->ports[local_port];
	struct mlxsw_sp_port_pcpu_stats *pcpu_stats;

	if (unlikely(!mlxsw_sp_port)) {
		dev_warn_ratelimited(mlxsw_sp->bus_info->dev, "Port %d: skb received for non-existent port\n",
				     local_port);
		return;
	}

	skb->dev = mlxsw_sp_port->dev;

	pcpu_stats = this_cpu_ptr(mlxsw_sp_port->pcpu_stats);
	u64_stats_update_begin(&pcpu_stats->syncp);
	pcpu_stats->rx_packets++;
	pcpu_stats->rx_bytes += skb->len;
	u64_stats_update_end(&pcpu_stats->syncp);

	skb->protocol = eth_type_trans(skb, skb->dev);
	netif_receive_skb(skb);
}

static void mlxsw_sp_rx_listener_mark_func(struct sk_buff *skb, u8 local_port,
					   void *priv)
{
	skb->offload_fwd_mark = 1;
	return mlxsw_sp_rx_listener_no_mark_func(skb, local_port, priv);
}

static void mlxsw_sp_rx_listener_mr_mark_func(struct sk_buff *skb,
					      u8 local_port, void *priv)
{
	skb->offload_mr_fwd_mark = 1;
	skb->offload_fwd_mark = 1;
	return mlxsw_sp_rx_listener_no_mark_func(skb, local_port, priv);
}

static void mlxsw_sp_rx_listener_sample_func(struct sk_buff *skb, u8 local_port,
					     void *priv)
{
	struct mlxsw_sp *mlxsw_sp = priv;
	struct mlxsw_sp_port *mlxsw_sp_port = mlxsw_sp->ports[local_port];
	struct psample_group *psample_group;
	u32 size;

	if (unlikely(!mlxsw_sp_port)) {
		dev_warn_ratelimited(mlxsw_sp->bus_info->dev, "Port %d: sample skb received for non-existent port\n",
				     local_port);
		goto out;
	}
	if (unlikely(!mlxsw_sp_port->sample)) {
		dev_warn_ratelimited(mlxsw_sp->bus_info->dev, "Port %d: sample skb received on unsupported port\n",
				     local_port);
		goto out;
	}

	size = mlxsw_sp_port->sample->truncate ?
		  mlxsw_sp_port->sample->trunc_size : skb->len;

	rcu_read_lock();
	psample_group = rcu_dereference(mlxsw_sp_port->sample->psample_group);
	if (!psample_group)
		goto out_unlock;
	psample_sample_packet(psample_group, skb, size,
			      mlxsw_sp_port->dev->ifindex, 0,
			      mlxsw_sp_port->sample->rate);
out_unlock:
	rcu_read_unlock();
out:
	consume_skb(skb);
}

#define MLXSW_SP_RXL_NO_MARK(_trap_id, _action, _trap_group, _is_ctrl)	\
	MLXSW_RXL(mlxsw_sp_rx_listener_no_mark_func, _trap_id, _action,	\
		  _is_ctrl, SP_##_trap_group, DISCARD)

#define MLXSW_SP_RXL_MARK(_trap_id, _action, _trap_group, _is_ctrl)	\
	MLXSW_RXL(mlxsw_sp_rx_listener_mark_func, _trap_id, _action,	\
		_is_ctrl, SP_##_trap_group, DISCARD)

#define MLXSW_SP_RXL_MR_MARK(_trap_id, _action, _trap_group, _is_ctrl)	\
	MLXSW_RXL(mlxsw_sp_rx_listener_mr_mark_func, _trap_id, _action,	\
		_is_ctrl, SP_##_trap_group, DISCARD)

#define MLXSW_SP_EVENTL(_func, _trap_id)		\
	MLXSW_EVENTL(_func, _trap_id, SP_EVENT)

static const struct mlxsw_listener mlxsw_sp_listener[] = {
	/* Events */
	MLXSW_SP_EVENTL(mlxsw_sp_pude_event_func, PUDE),
	/* L2 traps */
	MLXSW_SP_RXL_NO_MARK(STP, TRAP_TO_CPU, STP, true),
	MLXSW_SP_RXL_NO_MARK(LACP, TRAP_TO_CPU, LACP, true),
	MLXSW_SP_RXL_NO_MARK(LLDP, TRAP_TO_CPU, LLDP, true),
	MLXSW_SP_RXL_MARK(DHCP, MIRROR_TO_CPU, DHCP, false),
	MLXSW_SP_RXL_MARK(IGMP_QUERY, MIRROR_TO_CPU, IGMP, false),
	MLXSW_SP_RXL_NO_MARK(IGMP_V1_REPORT, TRAP_TO_CPU, IGMP, false),
	MLXSW_SP_RXL_NO_MARK(IGMP_V2_REPORT, TRAP_TO_CPU, IGMP, false),
	MLXSW_SP_RXL_NO_MARK(IGMP_V2_LEAVE, TRAP_TO_CPU, IGMP, false),
	MLXSW_SP_RXL_NO_MARK(IGMP_V3_REPORT, TRAP_TO_CPU, IGMP, false),
	MLXSW_SP_RXL_MARK(ARPBC, MIRROR_TO_CPU, ARP, false),
	MLXSW_SP_RXL_MARK(ARPUC, MIRROR_TO_CPU, ARP, false),
	MLXSW_SP_RXL_NO_MARK(FID_MISS, TRAP_TO_CPU, IP2ME, false),
	MLXSW_SP_RXL_MARK(IPV6_MLDV12_LISTENER_QUERY, MIRROR_TO_CPU, IPV6_MLD,
			  false),
	MLXSW_SP_RXL_NO_MARK(IPV6_MLDV1_LISTENER_REPORT, TRAP_TO_CPU, IPV6_MLD,
			     false),
	MLXSW_SP_RXL_NO_MARK(IPV6_MLDV1_LISTENER_DONE, TRAP_TO_CPU, IPV6_MLD,
			     false),
	MLXSW_SP_RXL_NO_MARK(IPV6_MLDV2_LISTENER_REPORT, TRAP_TO_CPU, IPV6_MLD,
			     false),
	/* L3 traps */
	MLXSW_SP_RXL_MARK(MTUERROR, TRAP_TO_CPU, ROUTER_EXP, false),
	MLXSW_SP_RXL_MARK(TTLERROR, TRAP_TO_CPU, ROUTER_EXP, false),
	MLXSW_SP_RXL_MARK(LBERROR, TRAP_TO_CPU, ROUTER_EXP, false),
	MLXSW_SP_RXL_MARK(IP2ME, TRAP_TO_CPU, IP2ME, false),
	MLXSW_SP_RXL_MARK(IPV6_UNSPECIFIED_ADDRESS, TRAP_TO_CPU, ROUTER_EXP,
			  false),
	MLXSW_SP_RXL_MARK(IPV6_LINK_LOCAL_DEST, TRAP_TO_CPU, ROUTER_EXP, false),
	MLXSW_SP_RXL_MARK(IPV6_LINK_LOCAL_SRC, TRAP_TO_CPU, ROUTER_EXP, false),
	MLXSW_SP_RXL_MARK(IPV6_ALL_NODES_LINK, TRAP_TO_CPU, ROUTER_EXP, false),
	MLXSW_SP_RXL_MARK(IPV6_ALL_ROUTERS_LINK, TRAP_TO_CPU, ROUTER_EXP,
			  false),
	MLXSW_SP_RXL_MARK(IPV4_OSPF, TRAP_TO_CPU, OSPF, false),
	MLXSW_SP_RXL_MARK(IPV6_OSPF, TRAP_TO_CPU, OSPF, false),
	MLXSW_SP_RXL_MARK(IPV6_DHCP, TRAP_TO_CPU, DHCP, false),
	MLXSW_SP_RXL_MARK(RTR_INGRESS0, TRAP_TO_CPU, REMOTE_ROUTE, false),
	MLXSW_SP_RXL_MARK(IPV4_BGP, TRAP_TO_CPU, BGP, false),
	MLXSW_SP_RXL_MARK(IPV6_BGP, TRAP_TO_CPU, BGP, false),
	MLXSW_SP_RXL_MARK(L3_IPV6_ROUTER_SOLICITATION, TRAP_TO_CPU, IPV6_ND,
			  false),
	MLXSW_SP_RXL_MARK(L3_IPV6_ROUTER_ADVERTISMENT, TRAP_TO_CPU, IPV6_ND,
			  false),
	MLXSW_SP_RXL_MARK(L3_IPV6_NEIGHBOR_SOLICITATION, TRAP_TO_CPU, IPV6_ND,
			  false),
	MLXSW_SP_RXL_MARK(L3_IPV6_NEIGHBOR_ADVERTISMENT, TRAP_TO_CPU, IPV6_ND,
			  false),
	MLXSW_SP_RXL_MARK(L3_IPV6_REDIRECTION, TRAP_TO_CPU, IPV6_ND, false),
	MLXSW_SP_RXL_MARK(IPV6_MC_LINK_LOCAL_DEST, TRAP_TO_CPU, ROUTER_EXP,
			  false),
	MLXSW_SP_RXL_MARK(HOST_MISS_IPV4, TRAP_TO_CPU, HOST_MISS, false),
	MLXSW_SP_RXL_MARK(HOST_MISS_IPV6, TRAP_TO_CPU, HOST_MISS, false),
	MLXSW_SP_RXL_MARK(ROUTER_ALERT_IPV4, TRAP_TO_CPU, ROUTER_EXP, false),
	MLXSW_SP_RXL_MARK(ROUTER_ALERT_IPV6, TRAP_TO_CPU, ROUTER_EXP, false),
	MLXSW_SP_RXL_MARK(IPIP_DECAP_ERROR, TRAP_TO_CPU, ROUTER_EXP, false),
	/* PKT Sample trap */
	MLXSW_RXL(mlxsw_sp_rx_listener_sample_func, PKT_SAMPLE, MIRROR_TO_CPU,
		  false, SP_IP2ME, DISCARD),
	/* ACL trap */
	MLXSW_SP_RXL_NO_MARK(ACL0, TRAP_TO_CPU, IP2ME, false),
	/* Multicast Router Traps */
	MLXSW_SP_RXL_MARK(IPV4_PIM, TRAP_TO_CPU, PIM, false),
	MLXSW_SP_RXL_MARK(RPF, TRAP_TO_CPU, RPF, false),
	MLXSW_SP_RXL_MARK(ACL1, TRAP_TO_CPU, MULTICAST, false),
	MLXSW_SP_RXL_MR_MARK(ACL2, TRAP_TO_CPU, MULTICAST, false),
};

static int mlxsw_sp_cpu_policers_set(struct mlxsw_core *mlxsw_core)
{
	char qpcr_pl[MLXSW_REG_QPCR_LEN];
	enum mlxsw_reg_qpcr_ir_units ir_units;
	int max_cpu_policers;
	bool is_bytes;
	u8 burst_size;
	u32 rate;
	int i, err;

	if (!MLXSW_CORE_RES_VALID(mlxsw_core, MAX_CPU_POLICERS))
		return -EIO;

	max_cpu_policers = MLXSW_CORE_RES_GET(mlxsw_core, MAX_CPU_POLICERS);

	ir_units = MLXSW_REG_QPCR_IR_UNITS_M;
	for (i = 0; i < max_cpu_policers; i++) {
		is_bytes = false;
		switch (i) {
		case MLXSW_REG_HTGT_TRAP_GROUP_SP_STP:
		case MLXSW_REG_HTGT_TRAP_GROUP_SP_LACP:
		case MLXSW_REG_HTGT_TRAP_GROUP_SP_LLDP:
		case MLXSW_REG_HTGT_TRAP_GROUP_SP_OSPF:
		case MLXSW_REG_HTGT_TRAP_GROUP_SP_PIM:
		case MLXSW_REG_HTGT_TRAP_GROUP_SP_RPF:
			rate = 128;
			burst_size = 7;
			break;
		case MLXSW_REG_HTGT_TRAP_GROUP_SP_IGMP:
		case MLXSW_REG_HTGT_TRAP_GROUP_SP_IPV6_MLD:
			rate = 16 * 1024;
			burst_size = 10;
			break;
		case MLXSW_REG_HTGT_TRAP_GROUP_SP_BGP:
		case MLXSW_REG_HTGT_TRAP_GROUP_SP_ARP:
		case MLXSW_REG_HTGT_TRAP_GROUP_SP_DHCP:
		case MLXSW_REG_HTGT_TRAP_GROUP_SP_HOST_MISS:
		case MLXSW_REG_HTGT_TRAP_GROUP_SP_ROUTER_EXP:
		case MLXSW_REG_HTGT_TRAP_GROUP_SP_REMOTE_ROUTE:
		case MLXSW_REG_HTGT_TRAP_GROUP_SP_IPV6_ND:
		case MLXSW_REG_HTGT_TRAP_GROUP_SP_MULTICAST:
			rate = 1024;
			burst_size = 7;
			break;
		case MLXSW_REG_HTGT_TRAP_GROUP_SP_IP2ME:
			is_bytes = true;
			rate = 4 * 1024;
			burst_size = 4;
			break;
		default:
			continue;
		}

		mlxsw_reg_qpcr_pack(qpcr_pl, i, ir_units, is_bytes, rate,
				    burst_size);
		err = mlxsw_reg_write(mlxsw_core, MLXSW_REG(qpcr), qpcr_pl);
		if (err)
			return err;
	}

	return 0;
}

static int mlxsw_sp_trap_groups_set(struct mlxsw_core *mlxsw_core)
{
	char htgt_pl[MLXSW_REG_HTGT_LEN];
	enum mlxsw_reg_htgt_trap_group i;
	int max_cpu_policers;
	int max_trap_groups;
	u8 priority, tc;
	u16 policer_id;
	int err;

	if (!MLXSW_CORE_RES_VALID(mlxsw_core, MAX_TRAP_GROUPS))
		return -EIO;

	max_trap_groups = MLXSW_CORE_RES_GET(mlxsw_core, MAX_TRAP_GROUPS);
	max_cpu_policers = MLXSW_CORE_RES_GET(mlxsw_core, MAX_CPU_POLICERS);

	for (i = 0; i < max_trap_groups; i++) {
		policer_id = i;
		switch (i) {
		case MLXSW_REG_HTGT_TRAP_GROUP_SP_STP:
		case MLXSW_REG_HTGT_TRAP_GROUP_SP_LACP:
		case MLXSW_REG_HTGT_TRAP_GROUP_SP_LLDP:
		case MLXSW_REG_HTGT_TRAP_GROUP_SP_OSPF:
		case MLXSW_REG_HTGT_TRAP_GROUP_SP_PIM:
			priority = 5;
			tc = 5;
			break;
		case MLXSW_REG_HTGT_TRAP_GROUP_SP_BGP:
		case MLXSW_REG_HTGT_TRAP_GROUP_SP_DHCP:
			priority = 4;
			tc = 4;
			break;
		case MLXSW_REG_HTGT_TRAP_GROUP_SP_IGMP:
		case MLXSW_REG_HTGT_TRAP_GROUP_SP_IP2ME:
		case MLXSW_REG_HTGT_TRAP_GROUP_SP_IPV6_MLD:
			priority = 3;
			tc = 3;
			break;
		case MLXSW_REG_HTGT_TRAP_GROUP_SP_ARP:
		case MLXSW_REG_HTGT_TRAP_GROUP_SP_IPV6_ND:
		case MLXSW_REG_HTGT_TRAP_GROUP_SP_RPF:
			priority = 2;
			tc = 2;
			break;
		case MLXSW_REG_HTGT_TRAP_GROUP_SP_HOST_MISS:
		case MLXSW_REG_HTGT_TRAP_GROUP_SP_ROUTER_EXP:
		case MLXSW_REG_HTGT_TRAP_GROUP_SP_REMOTE_ROUTE:
		case MLXSW_REG_HTGT_TRAP_GROUP_SP_MULTICAST:
			priority = 1;
			tc = 1;
			break;
		case MLXSW_REG_HTGT_TRAP_GROUP_SP_EVENT:
			priority = MLXSW_REG_HTGT_DEFAULT_PRIORITY;
			tc = MLXSW_REG_HTGT_DEFAULT_TC;
			policer_id = MLXSW_REG_HTGT_INVALID_POLICER;
			break;
		default:
			continue;
		}

		if (max_cpu_policers <= policer_id &&
		    policer_id != MLXSW_REG_HTGT_INVALID_POLICER)
			return -EIO;

		mlxsw_reg_htgt_pack(htgt_pl, i, policer_id, priority, tc);
		err = mlxsw_reg_write(mlxsw_core, MLXSW_REG(htgt), htgt_pl);
		if (err)
			return err;
	}

	return 0;
}

static int mlxsw_sp_traps_init(struct mlxsw_sp *mlxsw_sp)
{
	int i;
	int err;

	err = mlxsw_sp_cpu_policers_set(mlxsw_sp->core);
	if (err)
		return err;

	err = mlxsw_sp_trap_groups_set(mlxsw_sp->core);
	if (err)
		return err;

	for (i = 0; i < ARRAY_SIZE(mlxsw_sp_listener); i++) {
		err = mlxsw_core_trap_register(mlxsw_sp->core,
					       &mlxsw_sp_listener[i],
					       mlxsw_sp);
		if (err)
			goto err_listener_register;

	}
	return 0;

err_listener_register:
	for (i--; i >= 0; i--) {
		mlxsw_core_trap_unregister(mlxsw_sp->core,
					   &mlxsw_sp_listener[i],
					   mlxsw_sp);
	}
	return err;
}

static void mlxsw_sp_traps_fini(struct mlxsw_sp *mlxsw_sp)
{
	int i;

	for (i = 0; i < ARRAY_SIZE(mlxsw_sp_listener); i++) {
		mlxsw_core_trap_unregister(mlxsw_sp->core,
					   &mlxsw_sp_listener[i],
					   mlxsw_sp);
	}
}

static int mlxsw_sp_lag_init(struct mlxsw_sp *mlxsw_sp)
{
	char slcr_pl[MLXSW_REG_SLCR_LEN];
	int err;

	mlxsw_reg_slcr_pack(slcr_pl, MLXSW_REG_SLCR_LAG_HASH_SMAC |
				     MLXSW_REG_SLCR_LAG_HASH_DMAC |
				     MLXSW_REG_SLCR_LAG_HASH_ETHERTYPE |
				     MLXSW_REG_SLCR_LAG_HASH_VLANID |
				     MLXSW_REG_SLCR_LAG_HASH_SIP |
				     MLXSW_REG_SLCR_LAG_HASH_DIP |
				     MLXSW_REG_SLCR_LAG_HASH_SPORT |
				     MLXSW_REG_SLCR_LAG_HASH_DPORT |
				     MLXSW_REG_SLCR_LAG_HASH_IPPROTO);
	err = mlxsw_reg_write(mlxsw_sp->core, MLXSW_REG(slcr), slcr_pl);
	if (err)
		return err;

	if (!MLXSW_CORE_RES_VALID(mlxsw_sp->core, MAX_LAG) ||
	    !MLXSW_CORE_RES_VALID(mlxsw_sp->core, MAX_LAG_MEMBERS))
		return -EIO;

	mlxsw_sp->lags = kcalloc(MLXSW_CORE_RES_GET(mlxsw_sp->core, MAX_LAG),
				 sizeof(struct mlxsw_sp_upper),
				 GFP_KERNEL);
	if (!mlxsw_sp->lags)
		return -ENOMEM;

	return 0;
}

static void mlxsw_sp_lag_fini(struct mlxsw_sp *mlxsw_sp)
{
	kfree(mlxsw_sp->lags);
}

static int mlxsw_sp_basic_trap_groups_set(struct mlxsw_core *mlxsw_core)
{
	char htgt_pl[MLXSW_REG_HTGT_LEN];

	mlxsw_reg_htgt_pack(htgt_pl, MLXSW_REG_HTGT_TRAP_GROUP_EMAD,
			    MLXSW_REG_HTGT_INVALID_POLICER,
			    MLXSW_REG_HTGT_DEFAULT_PRIORITY,
			    MLXSW_REG_HTGT_DEFAULT_TC);
	return mlxsw_reg_write(mlxsw_core, MLXSW_REG(htgt), htgt_pl);
}

static int mlxsw_sp_netdevice_event(struct notifier_block *unused,
				    unsigned long event, void *ptr);

static int mlxsw_sp_init(struct mlxsw_core *mlxsw_core,
			 const struct mlxsw_bus_info *mlxsw_bus_info)
{
	struct mlxsw_sp *mlxsw_sp = mlxsw_core_driver_priv(mlxsw_core);
	int err;

	mlxsw_sp->core = mlxsw_core;
	mlxsw_sp->bus_info = mlxsw_bus_info;

	err = mlxsw_sp_fw_rev_validate(mlxsw_sp);
	if (err) {
		dev_err(mlxsw_sp->bus_info->dev, "Could not upgrade firmware\n");
		return err;
	}

	err = mlxsw_sp_base_mac_get(mlxsw_sp);
	if (err) {
		dev_err(mlxsw_sp->bus_info->dev, "Failed to get base mac\n");
		return err;
	}

	err = mlxsw_sp_kvdl_init(mlxsw_sp);
	if (err) {
		dev_err(mlxsw_sp->bus_info->dev, "Failed to initialize KVDL\n");
		return err;
	}

	err = mlxsw_sp_fids_init(mlxsw_sp);
	if (err) {
		dev_err(mlxsw_sp->bus_info->dev, "Failed to initialize FIDs\n");
		goto err_fids_init;
	}

	err = mlxsw_sp_traps_init(mlxsw_sp);
	if (err) {
		dev_err(mlxsw_sp->bus_info->dev, "Failed to set traps\n");
		goto err_traps_init;
	}

	err = mlxsw_sp_buffers_init(mlxsw_sp);
	if (err) {
		dev_err(mlxsw_sp->bus_info->dev, "Failed to initialize buffers\n");
		goto err_buffers_init;
	}

	err = mlxsw_sp_lag_init(mlxsw_sp);
	if (err) {
		dev_err(mlxsw_sp->bus_info->dev, "Failed to initialize LAG\n");
		goto err_lag_init;
	}

	err = mlxsw_sp_switchdev_init(mlxsw_sp);
	if (err) {
		dev_err(mlxsw_sp->bus_info->dev, "Failed to initialize switchdev\n");
		goto err_switchdev_init;
	}

	err = mlxsw_sp_counter_pool_init(mlxsw_sp);
	if (err) {
		dev_err(mlxsw_sp->bus_info->dev, "Failed to init counter pool\n");
		goto err_counter_pool_init;
	}

	err = mlxsw_sp_afa_init(mlxsw_sp);
	if (err) {
		dev_err(mlxsw_sp->bus_info->dev, "Failed to initialize ACL actions\n");
		goto err_afa_init;
	}

	err = mlxsw_sp_router_init(mlxsw_sp);
	if (err) {
		dev_err(mlxsw_sp->bus_info->dev, "Failed to initialize router\n");
		goto err_router_init;
	}

	/* Initialize netdevice notifier after router is initialized, so that
	 * the event handler can use router structures.
	 */
	mlxsw_sp->netdevice_nb.notifier_call = mlxsw_sp_netdevice_event;
	err = register_netdevice_notifier(&mlxsw_sp->netdevice_nb);
	if (err) {
		dev_err(mlxsw_sp->bus_info->dev, "Failed to register netdev notifier\n");
		goto err_netdev_notifier;
	}

	err = mlxsw_sp_span_init(mlxsw_sp);
	if (err) {
		dev_err(mlxsw_sp->bus_info->dev, "Failed to init span system\n");
		goto err_span_init;
	}

	err = mlxsw_sp_acl_init(mlxsw_sp);
	if (err) {
		dev_err(mlxsw_sp->bus_info->dev, "Failed to initialize ACL\n");
		goto err_acl_init;
	}

	err = mlxsw_sp_dpipe_init(mlxsw_sp);
	if (err) {
		dev_err(mlxsw_sp->bus_info->dev, "Failed to init pipeline debug\n");
		goto err_dpipe_init;
	}

	err = mlxsw_sp_ports_create(mlxsw_sp);
	if (err) {
		dev_err(mlxsw_sp->bus_info->dev, "Failed to create ports\n");
		goto err_ports_create;
	}

	return 0;

err_ports_create:
	mlxsw_sp_dpipe_fini(mlxsw_sp);
err_dpipe_init:
	mlxsw_sp_acl_fini(mlxsw_sp);
err_acl_init:
	mlxsw_sp_span_fini(mlxsw_sp);
err_span_init:
	unregister_netdevice_notifier(&mlxsw_sp->netdevice_nb);
err_netdev_notifier:
	mlxsw_sp_router_fini(mlxsw_sp);
err_router_init:
	mlxsw_sp_afa_fini(mlxsw_sp);
err_afa_init:
	mlxsw_sp_counter_pool_fini(mlxsw_sp);
err_counter_pool_init:
	mlxsw_sp_switchdev_fini(mlxsw_sp);
err_switchdev_init:
	mlxsw_sp_lag_fini(mlxsw_sp);
err_lag_init:
	mlxsw_sp_buffers_fini(mlxsw_sp);
err_buffers_init:
	mlxsw_sp_traps_fini(mlxsw_sp);
err_traps_init:
	mlxsw_sp_fids_fini(mlxsw_sp);
err_fids_init:
	mlxsw_sp_kvdl_fini(mlxsw_sp);
	return err;
}

static void mlxsw_sp_fini(struct mlxsw_core *mlxsw_core)
{
	struct mlxsw_sp *mlxsw_sp = mlxsw_core_driver_priv(mlxsw_core);

	mlxsw_sp_ports_remove(mlxsw_sp);
	mlxsw_sp_dpipe_fini(mlxsw_sp);
	mlxsw_sp_acl_fini(mlxsw_sp);
	mlxsw_sp_span_fini(mlxsw_sp);
	unregister_netdevice_notifier(&mlxsw_sp->netdevice_nb);
	mlxsw_sp_router_fini(mlxsw_sp);
	mlxsw_sp_afa_fini(mlxsw_sp);
	mlxsw_sp_counter_pool_fini(mlxsw_sp);
	mlxsw_sp_switchdev_fini(mlxsw_sp);
	mlxsw_sp_lag_fini(mlxsw_sp);
	mlxsw_sp_buffers_fini(mlxsw_sp);
	mlxsw_sp_traps_fini(mlxsw_sp);
	mlxsw_sp_fids_fini(mlxsw_sp);
	mlxsw_sp_kvdl_fini(mlxsw_sp);
}

static const struct mlxsw_config_profile mlxsw_sp_config_profile = {
	.used_max_vepa_channels		= 1,
	.max_vepa_channels		= 0,
	.used_max_mid			= 1,
	.max_mid			= MLXSW_SP_MID_MAX,
	.used_max_pgt			= 1,
	.max_pgt			= 0,
	.used_flood_tables		= 1,
	.used_flood_mode		= 1,
	.flood_mode			= 3,
	.max_fid_offset_flood_tables	= 3,
	.fid_offset_flood_table_size	= VLAN_N_VID - 1,
	.max_fid_flood_tables		= 3,
	.fid_flood_table_size		= MLXSW_SP_FID_8021D_MAX,
	.used_max_ib_mc			= 1,
	.max_ib_mc			= 0,
	.used_max_pkey			= 1,
	.max_pkey			= 0,
	.used_kvd_split_data		= 1,
	.kvd_hash_granularity		= MLXSW_SP_KVD_GRANULARITY,
	.kvd_hash_single_parts		= 59,
	.kvd_hash_double_parts		= 41,
	.kvd_linear_size		= MLXSW_SP_KVD_LINEAR_SIZE,
	.swid_config			= {
		{
			.used_type	= 1,
			.type		= MLXSW_PORT_SWID_TYPE_ETH,
		}
	},
	.resource_query_enable		= 1,
};

static struct mlxsw_driver mlxsw_sp_driver = {
	.kind				= mlxsw_sp_driver_name,
	.priv_size			= sizeof(struct mlxsw_sp),
	.init				= mlxsw_sp_init,
	.fini				= mlxsw_sp_fini,
	.basic_trap_groups_set		= mlxsw_sp_basic_trap_groups_set,
	.port_split			= mlxsw_sp_port_split,
	.port_unsplit			= mlxsw_sp_port_unsplit,
	.sb_pool_get			= mlxsw_sp_sb_pool_get,
	.sb_pool_set			= mlxsw_sp_sb_pool_set,
	.sb_port_pool_get		= mlxsw_sp_sb_port_pool_get,
	.sb_port_pool_set		= mlxsw_sp_sb_port_pool_set,
	.sb_tc_pool_bind_get		= mlxsw_sp_sb_tc_pool_bind_get,
	.sb_tc_pool_bind_set		= mlxsw_sp_sb_tc_pool_bind_set,
	.sb_occ_snapshot		= mlxsw_sp_sb_occ_snapshot,
	.sb_occ_max_clear		= mlxsw_sp_sb_occ_max_clear,
	.sb_occ_port_pool_get		= mlxsw_sp_sb_occ_port_pool_get,
	.sb_occ_tc_port_bind_get	= mlxsw_sp_sb_occ_tc_port_bind_get,
	.txhdr_construct		= mlxsw_sp_txhdr_construct,
	.txhdr_len			= MLXSW_TXHDR_LEN,
	.profile			= &mlxsw_sp_config_profile,
};

bool mlxsw_sp_port_dev_check(const struct net_device *dev)
{
	return dev->netdev_ops == &mlxsw_sp_port_netdev_ops;
}

static int mlxsw_sp_lower_dev_walk(struct net_device *lower_dev, void *data)
{
	struct mlxsw_sp_port **p_mlxsw_sp_port = data;
	int ret = 0;

	if (mlxsw_sp_port_dev_check(lower_dev)) {
		*p_mlxsw_sp_port = netdev_priv(lower_dev);
		ret = 1;
	}

	return ret;
}

struct mlxsw_sp_port *mlxsw_sp_port_dev_lower_find(struct net_device *dev)
{
	struct mlxsw_sp_port *mlxsw_sp_port;

	if (mlxsw_sp_port_dev_check(dev))
		return netdev_priv(dev);

	mlxsw_sp_port = NULL;
	netdev_walk_all_lower_dev(dev, mlxsw_sp_lower_dev_walk, &mlxsw_sp_port);

	return mlxsw_sp_port;
}

struct mlxsw_sp *mlxsw_sp_lower_get(struct net_device *dev)
{
	struct mlxsw_sp_port *mlxsw_sp_port;

	mlxsw_sp_port = mlxsw_sp_port_dev_lower_find(dev);
	return mlxsw_sp_port ? mlxsw_sp_port->mlxsw_sp : NULL;
}

struct mlxsw_sp_port *mlxsw_sp_port_dev_lower_find_rcu(struct net_device *dev)
{
	struct mlxsw_sp_port *mlxsw_sp_port;

	if (mlxsw_sp_port_dev_check(dev))
		return netdev_priv(dev);

	mlxsw_sp_port = NULL;
	netdev_walk_all_lower_dev_rcu(dev, mlxsw_sp_lower_dev_walk,
				      &mlxsw_sp_port);

	return mlxsw_sp_port;
}

struct mlxsw_sp_port *mlxsw_sp_port_lower_dev_hold(struct net_device *dev)
{
	struct mlxsw_sp_port *mlxsw_sp_port;

	rcu_read_lock();
	mlxsw_sp_port = mlxsw_sp_port_dev_lower_find_rcu(dev);
	if (mlxsw_sp_port)
		dev_hold(mlxsw_sp_port->dev);
	rcu_read_unlock();
	return mlxsw_sp_port;
}

void mlxsw_sp_port_dev_put(struct mlxsw_sp_port *mlxsw_sp_port)
{
	dev_put(mlxsw_sp_port->dev);
}

static int mlxsw_sp_lag_create(struct mlxsw_sp *mlxsw_sp, u16 lag_id)
{
	char sldr_pl[MLXSW_REG_SLDR_LEN];

	mlxsw_reg_sldr_lag_create_pack(sldr_pl, lag_id);
	return mlxsw_reg_write(mlxsw_sp->core, MLXSW_REG(sldr), sldr_pl);
}

static int mlxsw_sp_lag_destroy(struct mlxsw_sp *mlxsw_sp, u16 lag_id)
{
	char sldr_pl[MLXSW_REG_SLDR_LEN];

	mlxsw_reg_sldr_lag_destroy_pack(sldr_pl, lag_id);
	return mlxsw_reg_write(mlxsw_sp->core, MLXSW_REG(sldr), sldr_pl);
}

static int mlxsw_sp_lag_col_port_add(struct mlxsw_sp_port *mlxsw_sp_port,
				     u16 lag_id, u8 port_index)
{
	struct mlxsw_sp *mlxsw_sp = mlxsw_sp_port->mlxsw_sp;
	char slcor_pl[MLXSW_REG_SLCOR_LEN];

	mlxsw_reg_slcor_port_add_pack(slcor_pl, mlxsw_sp_port->local_port,
				      lag_id, port_index);
	return mlxsw_reg_write(mlxsw_sp->core, MLXSW_REG(slcor), slcor_pl);
}

static int mlxsw_sp_lag_col_port_remove(struct mlxsw_sp_port *mlxsw_sp_port,
					u16 lag_id)
{
	struct mlxsw_sp *mlxsw_sp = mlxsw_sp_port->mlxsw_sp;
	char slcor_pl[MLXSW_REG_SLCOR_LEN];

	mlxsw_reg_slcor_port_remove_pack(slcor_pl, mlxsw_sp_port->local_port,
					 lag_id);
	return mlxsw_reg_write(mlxsw_sp->core, MLXSW_REG(slcor), slcor_pl);
}

static int mlxsw_sp_lag_col_port_enable(struct mlxsw_sp_port *mlxsw_sp_port,
					u16 lag_id)
{
	struct mlxsw_sp *mlxsw_sp = mlxsw_sp_port->mlxsw_sp;
	char slcor_pl[MLXSW_REG_SLCOR_LEN];

	mlxsw_reg_slcor_col_enable_pack(slcor_pl, mlxsw_sp_port->local_port,
					lag_id);
	return mlxsw_reg_write(mlxsw_sp->core, MLXSW_REG(slcor), slcor_pl);
}

static int mlxsw_sp_lag_col_port_disable(struct mlxsw_sp_port *mlxsw_sp_port,
					 u16 lag_id)
{
	struct mlxsw_sp *mlxsw_sp = mlxsw_sp_port->mlxsw_sp;
	char slcor_pl[MLXSW_REG_SLCOR_LEN];

	mlxsw_reg_slcor_col_disable_pack(slcor_pl, mlxsw_sp_port->local_port,
					 lag_id);
	return mlxsw_reg_write(mlxsw_sp->core, MLXSW_REG(slcor), slcor_pl);
}

static int mlxsw_sp_lag_index_get(struct mlxsw_sp *mlxsw_sp,
				  struct net_device *lag_dev,
				  u16 *p_lag_id)
{
	struct mlxsw_sp_upper *lag;
	int free_lag_id = -1;
	u64 max_lag;
	int i;

	max_lag = MLXSW_CORE_RES_GET(mlxsw_sp->core, MAX_LAG);
	for (i = 0; i < max_lag; i++) {
		lag = mlxsw_sp_lag_get(mlxsw_sp, i);
		if (lag->ref_count) {
			if (lag->dev == lag_dev) {
				*p_lag_id = i;
				return 0;
			}
		} else if (free_lag_id < 0) {
			free_lag_id = i;
		}
	}
	if (free_lag_id < 0)
		return -EBUSY;
	*p_lag_id = free_lag_id;
	return 0;
}

static bool
mlxsw_sp_master_lag_check(struct mlxsw_sp *mlxsw_sp,
			  struct net_device *lag_dev,
			  struct netdev_lag_upper_info *lag_upper_info,
			  struct netlink_ext_ack *extack)
{
	u16 lag_id;

	if (mlxsw_sp_lag_index_get(mlxsw_sp, lag_dev, &lag_id) != 0) {
		NL_SET_ERR_MSG(extack,
			       "spectrum: Exceeded number of supported LAG devices");
		return false;
	}
	if (lag_upper_info->tx_type != NETDEV_LAG_TX_TYPE_HASH) {
		NL_SET_ERR_MSG(extack,
			       "spectrum: LAG device using unsupported Tx type");
		return false;
	}
	return true;
}

static int mlxsw_sp_port_lag_index_get(struct mlxsw_sp *mlxsw_sp,
				       u16 lag_id, u8 *p_port_index)
{
	u64 max_lag_members;
	int i;

	max_lag_members = MLXSW_CORE_RES_GET(mlxsw_sp->core,
					     MAX_LAG_MEMBERS);
	for (i = 0; i < max_lag_members; i++) {
		if (!mlxsw_sp_port_lagged_get(mlxsw_sp, lag_id, i)) {
			*p_port_index = i;
			return 0;
		}
	}
	return -EBUSY;
}

static int mlxsw_sp_port_lag_join(struct mlxsw_sp_port *mlxsw_sp_port,
				  struct net_device *lag_dev)
{
	struct mlxsw_sp *mlxsw_sp = mlxsw_sp_port->mlxsw_sp;
	struct mlxsw_sp_port_vlan *mlxsw_sp_port_vlan;
	struct mlxsw_sp_upper *lag;
	u16 lag_id;
	u8 port_index;
	int err;

	err = mlxsw_sp_lag_index_get(mlxsw_sp, lag_dev, &lag_id);
	if (err)
		return err;
	lag = mlxsw_sp_lag_get(mlxsw_sp, lag_id);
	if (!lag->ref_count) {
		err = mlxsw_sp_lag_create(mlxsw_sp, lag_id);
		if (err)
			return err;
		lag->dev = lag_dev;
	}

	err = mlxsw_sp_port_lag_index_get(mlxsw_sp, lag_id, &port_index);
	if (err)
		return err;
	err = mlxsw_sp_lag_col_port_add(mlxsw_sp_port, lag_id, port_index);
	if (err)
		goto err_col_port_add;
	err = mlxsw_sp_lag_col_port_enable(mlxsw_sp_port, lag_id);
	if (err)
		goto err_col_port_enable;

	mlxsw_core_lag_mapping_set(mlxsw_sp->core, lag_id, port_index,
				   mlxsw_sp_port->local_port);
	mlxsw_sp_port->lag_id = lag_id;
	mlxsw_sp_port->lagged = 1;
	lag->ref_count++;

	/* Port is no longer usable as a router interface */
	mlxsw_sp_port_vlan = mlxsw_sp_port_vlan_find_by_vid(mlxsw_sp_port, 1);
	if (mlxsw_sp_port_vlan->fid)
		mlxsw_sp_port_vlan_router_leave(mlxsw_sp_port_vlan);

	return 0;

err_col_port_enable:
	mlxsw_sp_lag_col_port_remove(mlxsw_sp_port, lag_id);
err_col_port_add:
	if (!lag->ref_count)
		mlxsw_sp_lag_destroy(mlxsw_sp, lag_id);
	return err;
}

static void mlxsw_sp_port_lag_leave(struct mlxsw_sp_port *mlxsw_sp_port,
				    struct net_device *lag_dev)
{
	struct mlxsw_sp *mlxsw_sp = mlxsw_sp_port->mlxsw_sp;
	u16 lag_id = mlxsw_sp_port->lag_id;
	struct mlxsw_sp_upper *lag;

	if (!mlxsw_sp_port->lagged)
		return;
	lag = mlxsw_sp_lag_get(mlxsw_sp, lag_id);
	WARN_ON(lag->ref_count == 0);

	mlxsw_sp_lag_col_port_disable(mlxsw_sp_port, lag_id);
	mlxsw_sp_lag_col_port_remove(mlxsw_sp_port, lag_id);

	/* Any VLANs configured on the port are no longer valid */
	mlxsw_sp_port_vlan_flush(mlxsw_sp_port);

	if (lag->ref_count == 1)
		mlxsw_sp_lag_destroy(mlxsw_sp, lag_id);

	mlxsw_core_lag_mapping_clear(mlxsw_sp->core, lag_id,
				     mlxsw_sp_port->local_port);
	mlxsw_sp_port->lagged = 0;
	lag->ref_count--;

	mlxsw_sp_port_vlan_get(mlxsw_sp_port, 1);
	/* Make sure untagged frames are allowed to ingress */
	mlxsw_sp_port_pvid_set(mlxsw_sp_port, 1);
}

static int mlxsw_sp_lag_dist_port_add(struct mlxsw_sp_port *mlxsw_sp_port,
				      u16 lag_id)
{
	struct mlxsw_sp *mlxsw_sp = mlxsw_sp_port->mlxsw_sp;
	char sldr_pl[MLXSW_REG_SLDR_LEN];

	mlxsw_reg_sldr_lag_add_port_pack(sldr_pl, lag_id,
					 mlxsw_sp_port->local_port);
	return mlxsw_reg_write(mlxsw_sp->core, MLXSW_REG(sldr), sldr_pl);
}

static int mlxsw_sp_lag_dist_port_remove(struct mlxsw_sp_port *mlxsw_sp_port,
					 u16 lag_id)
{
	struct mlxsw_sp *mlxsw_sp = mlxsw_sp_port->mlxsw_sp;
	char sldr_pl[MLXSW_REG_SLDR_LEN];

	mlxsw_reg_sldr_lag_remove_port_pack(sldr_pl, lag_id,
					    mlxsw_sp_port->local_port);
	return mlxsw_reg_write(mlxsw_sp->core, MLXSW_REG(sldr), sldr_pl);
}

static int mlxsw_sp_port_lag_tx_en_set(struct mlxsw_sp_port *mlxsw_sp_port,
				       bool lag_tx_enabled)
{
	if (lag_tx_enabled)
		return mlxsw_sp_lag_dist_port_add(mlxsw_sp_port,
						  mlxsw_sp_port->lag_id);
	else
		return mlxsw_sp_lag_dist_port_remove(mlxsw_sp_port,
						     mlxsw_sp_port->lag_id);
}

static int mlxsw_sp_port_lag_changed(struct mlxsw_sp_port *mlxsw_sp_port,
				     struct netdev_lag_lower_state_info *info)
{
	return mlxsw_sp_port_lag_tx_en_set(mlxsw_sp_port, info->tx_enabled);
}

static int mlxsw_sp_port_stp_set(struct mlxsw_sp_port *mlxsw_sp_port,
				 bool enable)
{
	struct mlxsw_sp *mlxsw_sp = mlxsw_sp_port->mlxsw_sp;
	enum mlxsw_reg_spms_state spms_state;
	char *spms_pl;
	u16 vid;
	int err;

	spms_state = enable ? MLXSW_REG_SPMS_STATE_FORWARDING :
			      MLXSW_REG_SPMS_STATE_DISCARDING;

	spms_pl = kmalloc(MLXSW_REG_SPMS_LEN, GFP_KERNEL);
	if (!spms_pl)
		return -ENOMEM;
	mlxsw_reg_spms_pack(spms_pl, mlxsw_sp_port->local_port);

	for (vid = 0; vid < VLAN_N_VID; vid++)
		mlxsw_reg_spms_vid_pack(spms_pl, vid, spms_state);

	err = mlxsw_reg_write(mlxsw_sp->core, MLXSW_REG(spms), spms_pl);
	kfree(spms_pl);
	return err;
}

static int mlxsw_sp_port_ovs_join(struct mlxsw_sp_port *mlxsw_sp_port)
{
	u16 vid = 1;
	int err;

	err = mlxsw_sp_port_vp_mode_set(mlxsw_sp_port, true);
	if (err)
		return err;
	err = mlxsw_sp_port_stp_set(mlxsw_sp_port, true);
	if (err)
		goto err_port_stp_set;
	err = mlxsw_sp_port_vlan_set(mlxsw_sp_port, 2, VLAN_N_VID - 1,
				     true, false);
	if (err)
		goto err_port_vlan_set;

	for (; vid <= VLAN_N_VID - 1; vid++) {
		err = mlxsw_sp_port_vid_learning_set(mlxsw_sp_port,
						     vid, false);
		if (err)
			goto err_vid_learning_set;
	}

	return 0;

err_vid_learning_set:
	for (vid--; vid >= 1; vid--)
		mlxsw_sp_port_vid_learning_set(mlxsw_sp_port, vid, true);
err_port_vlan_set:
	mlxsw_sp_port_stp_set(mlxsw_sp_port, false);
err_port_stp_set:
	mlxsw_sp_port_vp_mode_set(mlxsw_sp_port, false);
	return err;
}

static void mlxsw_sp_port_ovs_leave(struct mlxsw_sp_port *mlxsw_sp_port)
{
	u16 vid;

	for (vid = VLAN_N_VID - 1; vid >= 1; vid--)
		mlxsw_sp_port_vid_learning_set(mlxsw_sp_port,
					       vid, true);

	mlxsw_sp_port_vlan_set(mlxsw_sp_port, 2, VLAN_N_VID - 1,
			       false, false);
	mlxsw_sp_port_stp_set(mlxsw_sp_port, false);
	mlxsw_sp_port_vp_mode_set(mlxsw_sp_port, false);
}

static int mlxsw_sp_netdevice_port_upper_event(struct net_device *lower_dev,
					       struct net_device *dev,
					       unsigned long event, void *ptr)
{
	struct netdev_notifier_changeupper_info *info;
	struct mlxsw_sp_port *mlxsw_sp_port;
	struct netlink_ext_ack *extack;
	struct net_device *upper_dev;
	struct mlxsw_sp *mlxsw_sp;
	int err = 0;

	mlxsw_sp_port = netdev_priv(dev);
	mlxsw_sp = mlxsw_sp_port->mlxsw_sp;
	info = ptr;
	extack = netdev_notifier_info_to_extack(&info->info);

	switch (event) {
	case NETDEV_PRECHANGEUPPER:
		upper_dev = info->upper_dev;
		if (!is_vlan_dev(upper_dev) &&
		    !netif_is_lag_master(upper_dev) &&
		    !netif_is_bridge_master(upper_dev) &&
		    !netif_is_ovs_master(upper_dev)) {
			NL_SET_ERR_MSG(extack,
				       "spectrum: Unknown upper device type");
			return -EINVAL;
		}
		if (!info->linking)
			break;
<<<<<<< HEAD
		if (netdev_has_any_upper_dev(upper_dev)) {
=======
		if (netdev_has_any_upper_dev(upper_dev) &&
		    (!netif_is_bridge_master(upper_dev) ||
		     !mlxsw_sp_bridge_device_is_offloaded(mlxsw_sp,
							  upper_dev))) {
>>>>>>> 8f05b9c6
			NL_SET_ERR_MSG(extack,
				       "spectrum: Enslaving a port to a device that already has an upper device is not supported");
			return -EINVAL;
		}
		if (netif_is_lag_master(upper_dev) &&
		    !mlxsw_sp_master_lag_check(mlxsw_sp, upper_dev,
					       info->upper_info, extack))
			return -EINVAL;
		if (netif_is_lag_master(upper_dev) && vlan_uses_dev(dev)) {
			NL_SET_ERR_MSG(extack,
				       "spectrum: Master device is a LAG master and this device has a VLAN");
			return -EINVAL;
		}
		if (netif_is_lag_port(dev) && is_vlan_dev(upper_dev) &&
		    !netif_is_lag_master(vlan_dev_real_dev(upper_dev))) {
			NL_SET_ERR_MSG(extack,
				       "spectrum: Can not put a VLAN on a LAG port");
			return -EINVAL;
		}
		if (netif_is_ovs_master(upper_dev) && vlan_uses_dev(dev)) {
			NL_SET_ERR_MSG(extack,
				       "spectrum: Master device is an OVS master and this device has a VLAN");
			return -EINVAL;
		}
		if (netif_is_ovs_port(dev) && is_vlan_dev(upper_dev)) {
			NL_SET_ERR_MSG(extack,
				       "spectrum: Can not put a VLAN on an OVS port");
			return -EINVAL;
		}
		break;
	case NETDEV_CHANGEUPPER:
		upper_dev = info->upper_dev;
		if (netif_is_bridge_master(upper_dev)) {
			if (info->linking)
				err = mlxsw_sp_port_bridge_join(mlxsw_sp_port,
								lower_dev,
								upper_dev,
								extack);
			else
				mlxsw_sp_port_bridge_leave(mlxsw_sp_port,
							   lower_dev,
							   upper_dev);
		} else if (netif_is_lag_master(upper_dev)) {
			if (info->linking)
				err = mlxsw_sp_port_lag_join(mlxsw_sp_port,
							     upper_dev);
			else
				mlxsw_sp_port_lag_leave(mlxsw_sp_port,
							upper_dev);
		} else if (netif_is_ovs_master(upper_dev)) {
			if (info->linking)
				err = mlxsw_sp_port_ovs_join(mlxsw_sp_port);
			else
				mlxsw_sp_port_ovs_leave(mlxsw_sp_port);
		}
		break;
	}

	return err;
}

static int mlxsw_sp_netdevice_port_lower_event(struct net_device *dev,
					       unsigned long event, void *ptr)
{
	struct netdev_notifier_changelowerstate_info *info;
	struct mlxsw_sp_port *mlxsw_sp_port;
	int err;

	mlxsw_sp_port = netdev_priv(dev);
	info = ptr;

	switch (event) {
	case NETDEV_CHANGELOWERSTATE:
		if (netif_is_lag_port(dev) && mlxsw_sp_port->lagged) {
			err = mlxsw_sp_port_lag_changed(mlxsw_sp_port,
							info->lower_state_info);
			if (err)
				netdev_err(dev, "Failed to reflect link aggregation lower state change\n");
		}
		break;
	}

	return 0;
}

static int mlxsw_sp_netdevice_port_event(struct net_device *lower_dev,
					 struct net_device *port_dev,
					 unsigned long event, void *ptr)
{
	switch (event) {
	case NETDEV_PRECHANGEUPPER:
	case NETDEV_CHANGEUPPER:
		return mlxsw_sp_netdevice_port_upper_event(lower_dev, port_dev,
							   event, ptr);
	case NETDEV_CHANGELOWERSTATE:
		return mlxsw_sp_netdevice_port_lower_event(port_dev, event,
							   ptr);
	}

	return 0;
}

static int mlxsw_sp_netdevice_lag_event(struct net_device *lag_dev,
					unsigned long event, void *ptr)
{
	struct net_device *dev;
	struct list_head *iter;
	int ret;

	netdev_for_each_lower_dev(lag_dev, dev, iter) {
		if (mlxsw_sp_port_dev_check(dev)) {
			ret = mlxsw_sp_netdevice_port_event(lag_dev, dev, event,
							    ptr);
			if (ret)
				return ret;
		}
	}

	return 0;
}

static int mlxsw_sp_netdevice_port_vlan_event(struct net_device *vlan_dev,
					      struct net_device *dev,
					      unsigned long event, void *ptr,
					      u16 vid)
{
	struct mlxsw_sp_port *mlxsw_sp_port = netdev_priv(dev);
	struct mlxsw_sp *mlxsw_sp = mlxsw_sp_port->mlxsw_sp;
	struct netdev_notifier_changeupper_info *info = ptr;
	struct netlink_ext_ack *extack;
	struct net_device *upper_dev;
	int err = 0;

	extack = netdev_notifier_info_to_extack(&info->info);

	switch (event) {
	case NETDEV_PRECHANGEUPPER:
		upper_dev = info->upper_dev;
		if (!netif_is_bridge_master(upper_dev)) {
			NL_SET_ERR_MSG(extack, "spectrum: VLAN devices only support bridge and VRF uppers");
			return -EINVAL;
		}
		if (!info->linking)
			break;
<<<<<<< HEAD
		if (netdev_has_any_upper_dev(upper_dev)) {
=======
		if (netdev_has_any_upper_dev(upper_dev) &&
		    (!netif_is_bridge_master(upper_dev) ||
		     !mlxsw_sp_bridge_device_is_offloaded(mlxsw_sp,
							  upper_dev))) {
>>>>>>> 8f05b9c6
			NL_SET_ERR_MSG(extack, "spectrum: Enslaving a port to a device that already has an upper device is not supported");
			return -EINVAL;
		}
		break;
	case NETDEV_CHANGEUPPER:
		upper_dev = info->upper_dev;
		if (netif_is_bridge_master(upper_dev)) {
			if (info->linking)
				err = mlxsw_sp_port_bridge_join(mlxsw_sp_port,
								vlan_dev,
								upper_dev,
								extack);
			else
				mlxsw_sp_port_bridge_leave(mlxsw_sp_port,
							   vlan_dev,
							   upper_dev);
		} else {
			err = -EINVAL;
			WARN_ON(1);
		}
		break;
	}

	return err;
}

static int mlxsw_sp_netdevice_lag_port_vlan_event(struct net_device *vlan_dev,
						  struct net_device *lag_dev,
						  unsigned long event,
						  void *ptr, u16 vid)
{
	struct net_device *dev;
	struct list_head *iter;
	int ret;

	netdev_for_each_lower_dev(lag_dev, dev, iter) {
		if (mlxsw_sp_port_dev_check(dev)) {
			ret = mlxsw_sp_netdevice_port_vlan_event(vlan_dev, dev,
								 event, ptr,
								 vid);
			if (ret)
				return ret;
		}
	}

	return 0;
}

static int mlxsw_sp_netdevice_vlan_event(struct net_device *vlan_dev,
					 unsigned long event, void *ptr)
{
	struct net_device *real_dev = vlan_dev_real_dev(vlan_dev);
	u16 vid = vlan_dev_vlan_id(vlan_dev);

	if (mlxsw_sp_port_dev_check(real_dev))
		return mlxsw_sp_netdevice_port_vlan_event(vlan_dev, real_dev,
							  event, ptr, vid);
	else if (netif_is_lag_master(real_dev))
		return mlxsw_sp_netdevice_lag_port_vlan_event(vlan_dev,
							      real_dev, event,
							      ptr, vid);

	return 0;
}

static bool mlxsw_sp_is_vrf_event(unsigned long event, void *ptr)
{
	struct netdev_notifier_changeupper_info *info = ptr;

	if (event != NETDEV_PRECHANGEUPPER && event != NETDEV_CHANGEUPPER)
		return false;
	return netif_is_l3_master(info->upper_dev);
}

static int mlxsw_sp_netdevice_event(struct notifier_block *nb,
				    unsigned long event, void *ptr)
{
	struct net_device *dev = netdev_notifier_info_to_dev(ptr);
	struct mlxsw_sp *mlxsw_sp;
	int err = 0;

	mlxsw_sp = container_of(nb, struct mlxsw_sp, netdevice_nb);
	if (mlxsw_sp_netdev_is_ipip_ol(mlxsw_sp, dev))
		err = mlxsw_sp_netdevice_ipip_ol_event(mlxsw_sp, dev,
						       event, ptr);
	else if (mlxsw_sp_netdev_is_ipip_ul(mlxsw_sp, dev))
		err = mlxsw_sp_netdevice_ipip_ul_event(mlxsw_sp, dev,
						       event, ptr);
	else if (event == NETDEV_CHANGEADDR || event == NETDEV_CHANGEMTU)
		err = mlxsw_sp_netdevice_router_port_event(dev);
	else if (mlxsw_sp_is_vrf_event(event, ptr))
		err = mlxsw_sp_netdevice_vrf_event(dev, event, ptr);
	else if (mlxsw_sp_port_dev_check(dev))
		err = mlxsw_sp_netdevice_port_event(dev, dev, event, ptr);
	else if (netif_is_lag_master(dev))
		err = mlxsw_sp_netdevice_lag_event(dev, event, ptr);
	else if (is_vlan_dev(dev))
		err = mlxsw_sp_netdevice_vlan_event(dev, event, ptr);

	return notifier_from_errno(err);
}

static struct notifier_block mlxsw_sp_inetaddr_valid_nb __read_mostly = {
	.notifier_call = mlxsw_sp_inetaddr_valid_event,
};

static struct notifier_block mlxsw_sp_inetaddr_nb __read_mostly = {
	.notifier_call = mlxsw_sp_inetaddr_event,
};

static struct notifier_block mlxsw_sp_inet6addr_valid_nb __read_mostly = {
	.notifier_call = mlxsw_sp_inet6addr_valid_event,
};

static struct notifier_block mlxsw_sp_inet6addr_nb __read_mostly = {
	.notifier_call = mlxsw_sp_inet6addr_event,
};

static const struct pci_device_id mlxsw_sp_pci_id_table[] = {
	{PCI_VDEVICE(MELLANOX, PCI_DEVICE_ID_MELLANOX_SPECTRUM), 0},
	{0, },
};

static struct pci_driver mlxsw_sp_pci_driver = {
	.name = mlxsw_sp_driver_name,
	.id_table = mlxsw_sp_pci_id_table,
};

static int __init mlxsw_sp_module_init(void)
{
	int err;

	register_inetaddr_validator_notifier(&mlxsw_sp_inetaddr_valid_nb);
	register_inetaddr_notifier(&mlxsw_sp_inetaddr_nb);
	register_inet6addr_validator_notifier(&mlxsw_sp_inet6addr_valid_nb);
	register_inet6addr_notifier(&mlxsw_sp_inet6addr_nb);

	err = mlxsw_core_driver_register(&mlxsw_sp_driver);
	if (err)
		goto err_core_driver_register;

	err = mlxsw_pci_driver_register(&mlxsw_sp_pci_driver);
	if (err)
		goto err_pci_driver_register;

	return 0;

err_pci_driver_register:
	mlxsw_core_driver_unregister(&mlxsw_sp_driver);
err_core_driver_register:
	unregister_inet6addr_notifier(&mlxsw_sp_inet6addr_nb);
	unregister_inet6addr_validator_notifier(&mlxsw_sp_inet6addr_valid_nb);
	unregister_inetaddr_notifier(&mlxsw_sp_inetaddr_nb);
	unregister_inetaddr_validator_notifier(&mlxsw_sp_inetaddr_valid_nb);
	return err;
}

static void __exit mlxsw_sp_module_exit(void)
{
	mlxsw_pci_driver_unregister(&mlxsw_sp_pci_driver);
	mlxsw_core_driver_unregister(&mlxsw_sp_driver);
	unregister_inet6addr_notifier(&mlxsw_sp_inet6addr_nb);
	unregister_inet6addr_validator_notifier(&mlxsw_sp_inet6addr_valid_nb);
	unregister_inetaddr_notifier(&mlxsw_sp_inetaddr_nb);
	unregister_inetaddr_validator_notifier(&mlxsw_sp_inetaddr_valid_nb);
}

module_init(mlxsw_sp_module_init);
module_exit(mlxsw_sp_module_exit);

MODULE_LICENSE("Dual BSD/GPL");
MODULE_AUTHOR("Jiri Pirko <jiri@mellanox.com>");
MODULE_DESCRIPTION("Mellanox Spectrum driver");
MODULE_DEVICE_TABLE(pci, mlxsw_sp_pci_id_table);
MODULE_FIRMWARE(MLXSW_SP_FW_FILENAME);<|MERGE_RESOLUTION|>--- conflicted
+++ resolved
@@ -4376,14 +4376,10 @@
 		}
 		if (!info->linking)
 			break;
-<<<<<<< HEAD
-		if (netdev_has_any_upper_dev(upper_dev)) {
-=======
 		if (netdev_has_any_upper_dev(upper_dev) &&
 		    (!netif_is_bridge_master(upper_dev) ||
 		     !mlxsw_sp_bridge_device_is_offloaded(mlxsw_sp,
 							  upper_dev))) {
->>>>>>> 8f05b9c6
 			NL_SET_ERR_MSG(extack,
 				       "spectrum: Enslaving a port to a device that already has an upper device is not supported");
 			return -EINVAL;
@@ -4528,14 +4524,10 @@
 		}
 		if (!info->linking)
 			break;
-<<<<<<< HEAD
-		if (netdev_has_any_upper_dev(upper_dev)) {
-=======
 		if (netdev_has_any_upper_dev(upper_dev) &&
 		    (!netif_is_bridge_master(upper_dev) ||
 		     !mlxsw_sp_bridge_device_is_offloaded(mlxsw_sp,
 							  upper_dev))) {
->>>>>>> 8f05b9c6
 			NL_SET_ERR_MSG(extack, "spectrum: Enslaving a port to a device that already has an upper device is not supported");
 			return -EINVAL;
 		}
