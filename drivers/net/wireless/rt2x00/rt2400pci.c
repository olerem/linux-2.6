/*
	Copyright (C) 2004 - 2009 Ivo van Doorn <IvDoorn@gmail.com>
	<http://rt2x00.serialmonkey.com>

	This program is free software; you can redistribute it and/or modify
	it under the terms of the GNU General Public License as published by
	the Free Software Foundation; either version 2 of the License, or
	(at your option) any later version.

	This program is distributed in the hope that it will be useful,
	but WITHOUT ANY WARRANTY; without even the implied warranty of
	MERCHANTABILITY or FITNESS FOR A PARTICULAR PURPOSE. See the
	GNU General Public License for more details.

	You should have received a copy of the GNU General Public License
	along with this program; if not, write to the
	Free Software Foundation, Inc.,
	59 Temple Place - Suite 330, Boston, MA 02111-1307, USA.
 */

/*
	Module: rt2400pci
	Abstract: rt2400pci device specific routines.
	Supported chipsets: RT2460.
 */

#include <linux/delay.h>
#include <linux/etherdevice.h>
#include <linux/init.h>
#include <linux/kernel.h>
#include <linux/module.h>
#include <linux/pci.h>
#include <linux/eeprom_93cx6.h>
#include <linux/slab.h>

#include "rt2x00.h"
#include "rt2x00pci.h"
#include "rt2400pci.h"

/*
 * Register access.
 * All access to the CSR registers will go through the methods
 * rt2x00pci_register_read and rt2x00pci_register_write.
 * BBP and RF register require indirect register access,
 * and use the CSR registers BBPCSR and RFCSR to achieve this.
 * These indirect registers work with busy bits,
 * and we will try maximal REGISTER_BUSY_COUNT times to access
 * the register while taking a REGISTER_BUSY_DELAY us delay
 * between each attempt. When the busy bit is still set at that time,
 * the access attempt is considered to have failed,
 * and we will print an error.
 */
#define WAIT_FOR_BBP(__dev, __reg) \
	rt2x00pci_regbusy_read((__dev), BBPCSR, BBPCSR_BUSY, (__reg))
#define WAIT_FOR_RF(__dev, __reg) \
	rt2x00pci_regbusy_read((__dev), RFCSR, RFCSR_BUSY, (__reg))

static void rt2400pci_bbp_write(struct rt2x00_dev *rt2x00dev,
				const unsigned int word, const u8 value)
{
	u32 reg;

	mutex_lock(&rt2x00dev->csr_mutex);

	/*
	 * Wait until the BBP becomes available, afterwards we
	 * can safely write the new data into the register.
	 */
	if (WAIT_FOR_BBP(rt2x00dev, &reg)) {
		reg = 0;
		rt2x00_set_field32(&reg, BBPCSR_VALUE, value);
		rt2x00_set_field32(&reg, BBPCSR_REGNUM, word);
		rt2x00_set_field32(&reg, BBPCSR_BUSY, 1);
		rt2x00_set_field32(&reg, BBPCSR_WRITE_CONTROL, 1);

		rt2x00pci_register_write(rt2x00dev, BBPCSR, reg);
	}

	mutex_unlock(&rt2x00dev->csr_mutex);
}

static void rt2400pci_bbp_read(struct rt2x00_dev *rt2x00dev,
			       const unsigned int word, u8 *value)
{
	u32 reg;

	mutex_lock(&rt2x00dev->csr_mutex);

	/*
	 * Wait until the BBP becomes available, afterwards we
	 * can safely write the read request into the register.
	 * After the data has been written, we wait until hardware
	 * returns the correct value, if at any time the register
	 * doesn't become available in time, reg will be 0xffffffff
	 * which means we return 0xff to the caller.
	 */
	if (WAIT_FOR_BBP(rt2x00dev, &reg)) {
		reg = 0;
		rt2x00_set_field32(&reg, BBPCSR_REGNUM, word);
		rt2x00_set_field32(&reg, BBPCSR_BUSY, 1);
		rt2x00_set_field32(&reg, BBPCSR_WRITE_CONTROL, 0);

		rt2x00pci_register_write(rt2x00dev, BBPCSR, reg);

		WAIT_FOR_BBP(rt2x00dev, &reg);
	}

	*value = rt2x00_get_field32(reg, BBPCSR_VALUE);

	mutex_unlock(&rt2x00dev->csr_mutex);
}

static void rt2400pci_rf_write(struct rt2x00_dev *rt2x00dev,
			       const unsigned int word, const u32 value)
{
	u32 reg;

	mutex_lock(&rt2x00dev->csr_mutex);

	/*
	 * Wait until the RF becomes available, afterwards we
	 * can safely write the new data into the register.
	 */
	if (WAIT_FOR_RF(rt2x00dev, &reg)) {
		reg = 0;
		rt2x00_set_field32(&reg, RFCSR_VALUE, value);
		rt2x00_set_field32(&reg, RFCSR_NUMBER_OF_BITS, 20);
		rt2x00_set_field32(&reg, RFCSR_IF_SELECT, 0);
		rt2x00_set_field32(&reg, RFCSR_BUSY, 1);

		rt2x00pci_register_write(rt2x00dev, RFCSR, reg);
		rt2x00_rf_write(rt2x00dev, word, value);
	}

	mutex_unlock(&rt2x00dev->csr_mutex);
}

static void rt2400pci_eepromregister_read(struct eeprom_93cx6 *eeprom)
{
	struct rt2x00_dev *rt2x00dev = eeprom->data;
	u32 reg;

	rt2x00pci_register_read(rt2x00dev, CSR21, &reg);

	eeprom->reg_data_in = !!rt2x00_get_field32(reg, CSR21_EEPROM_DATA_IN);
	eeprom->reg_data_out = !!rt2x00_get_field32(reg, CSR21_EEPROM_DATA_OUT);
	eeprom->reg_data_clock =
	    !!rt2x00_get_field32(reg, CSR21_EEPROM_DATA_CLOCK);
	eeprom->reg_chip_select =
	    !!rt2x00_get_field32(reg, CSR21_EEPROM_CHIP_SELECT);
}

static void rt2400pci_eepromregister_write(struct eeprom_93cx6 *eeprom)
{
	struct rt2x00_dev *rt2x00dev = eeprom->data;
	u32 reg = 0;

	rt2x00_set_field32(&reg, CSR21_EEPROM_DATA_IN, !!eeprom->reg_data_in);
	rt2x00_set_field32(&reg, CSR21_EEPROM_DATA_OUT, !!eeprom->reg_data_out);
	rt2x00_set_field32(&reg, CSR21_EEPROM_DATA_CLOCK,
			   !!eeprom->reg_data_clock);
	rt2x00_set_field32(&reg, CSR21_EEPROM_CHIP_SELECT,
			   !!eeprom->reg_chip_select);

	rt2x00pci_register_write(rt2x00dev, CSR21, reg);
}

#ifdef CONFIG_RT2X00_LIB_DEBUGFS
static const struct rt2x00debug rt2400pci_rt2x00debug = {
	.owner	= THIS_MODULE,
	.csr	= {
		.read		= rt2x00pci_register_read,
		.write		= rt2x00pci_register_write,
		.flags		= RT2X00DEBUGFS_OFFSET,
		.word_base	= CSR_REG_BASE,
		.word_size	= sizeof(u32),
		.word_count	= CSR_REG_SIZE / sizeof(u32),
	},
	.eeprom	= {
		.read		= rt2x00_eeprom_read,
		.write		= rt2x00_eeprom_write,
		.word_base	= EEPROM_BASE,
		.word_size	= sizeof(u16),
		.word_count	= EEPROM_SIZE / sizeof(u16),
	},
	.bbp	= {
		.read		= rt2400pci_bbp_read,
		.write		= rt2400pci_bbp_write,
		.word_base	= BBP_BASE,
		.word_size	= sizeof(u8),
		.word_count	= BBP_SIZE / sizeof(u8),
	},
	.rf	= {
		.read		= rt2x00_rf_read,
		.write		= rt2400pci_rf_write,
		.word_base	= RF_BASE,
		.word_size	= sizeof(u32),
		.word_count	= RF_SIZE / sizeof(u32),
	},
};
#endif /* CONFIG_RT2X00_LIB_DEBUGFS */

static int rt2400pci_rfkill_poll(struct rt2x00_dev *rt2x00dev)
{
	u32 reg;

	rt2x00pci_register_read(rt2x00dev, GPIOCSR, &reg);
	return rt2x00_get_field32(reg, GPIOCSR_VAL0);
}

#ifdef CONFIG_RT2X00_LIB_LEDS
static void rt2400pci_brightness_set(struct led_classdev *led_cdev,
				     enum led_brightness brightness)
{
	struct rt2x00_led *led =
	    container_of(led_cdev, struct rt2x00_led, led_dev);
	unsigned int enabled = brightness != LED_OFF;
	u32 reg;

	rt2x00pci_register_read(led->rt2x00dev, LEDCSR, &reg);

	if (led->type == LED_TYPE_RADIO || led->type == LED_TYPE_ASSOC)
		rt2x00_set_field32(&reg, LEDCSR_LINK, enabled);
	else if (led->type == LED_TYPE_ACTIVITY)
		rt2x00_set_field32(&reg, LEDCSR_ACTIVITY, enabled);

	rt2x00pci_register_write(led->rt2x00dev, LEDCSR, reg);
}

static int rt2400pci_blink_set(struct led_classdev *led_cdev,
			       unsigned long *delay_on,
			       unsigned long *delay_off)
{
	struct rt2x00_led *led =
	    container_of(led_cdev, struct rt2x00_led, led_dev);
	u32 reg;

	rt2x00pci_register_read(led->rt2x00dev, LEDCSR, &reg);
	rt2x00_set_field32(&reg, LEDCSR_ON_PERIOD, *delay_on);
	rt2x00_set_field32(&reg, LEDCSR_OFF_PERIOD, *delay_off);
	rt2x00pci_register_write(led->rt2x00dev, LEDCSR, reg);

	return 0;
}

static void rt2400pci_init_led(struct rt2x00_dev *rt2x00dev,
			       struct rt2x00_led *led,
			       enum led_type type)
{
	led->rt2x00dev = rt2x00dev;
	led->type = type;
	led->led_dev.brightness_set = rt2400pci_brightness_set;
	led->led_dev.blink_set = rt2400pci_blink_set;
	led->flags = LED_INITIALIZED;
}
#endif /* CONFIG_RT2X00_LIB_LEDS */

/*
 * Configuration handlers.
 */
static void rt2400pci_config_filter(struct rt2x00_dev *rt2x00dev,
				    const unsigned int filter_flags)
{
	u32 reg;

	/*
	 * Start configuration steps.
	 * Note that the version error will always be dropped
	 * since there is no filter for it at this time.
	 */
	rt2x00pci_register_read(rt2x00dev, RXCSR0, &reg);
	rt2x00_set_field32(&reg, RXCSR0_DROP_CRC,
			   !(filter_flags & FIF_FCSFAIL));
	rt2x00_set_field32(&reg, RXCSR0_DROP_PHYSICAL,
			   !(filter_flags & FIF_PLCPFAIL));
	rt2x00_set_field32(&reg, RXCSR0_DROP_CONTROL,
			   !(filter_flags & FIF_CONTROL));
	rt2x00_set_field32(&reg, RXCSR0_DROP_NOT_TO_ME,
			   !(filter_flags & FIF_PROMISC_IN_BSS));
	rt2x00_set_field32(&reg, RXCSR0_DROP_TODS,
			   !(filter_flags & FIF_PROMISC_IN_BSS) &&
			   !rt2x00dev->intf_ap_count);
	rt2x00_set_field32(&reg, RXCSR0_DROP_VERSION_ERROR, 1);
	rt2x00pci_register_write(rt2x00dev, RXCSR0, reg);
}

static void rt2400pci_config_intf(struct rt2x00_dev *rt2x00dev,
				  struct rt2x00_intf *intf,
				  struct rt2x00intf_conf *conf,
				  const unsigned int flags)
{
	unsigned int bcn_preload;
	u32 reg;

	if (flags & CONFIG_UPDATE_TYPE) {
		/*
		 * Enable beacon config
		 */
		bcn_preload = PREAMBLE + GET_DURATION(IEEE80211_HEADER, 20);
		rt2x00pci_register_read(rt2x00dev, BCNCSR1, &reg);
		rt2x00_set_field32(&reg, BCNCSR1_PRELOAD, bcn_preload);
		rt2x00pci_register_write(rt2x00dev, BCNCSR1, reg);

		/*
		 * Enable synchronisation.
		 */
		rt2x00pci_register_read(rt2x00dev, CSR14, &reg);
		rt2x00_set_field32(&reg, CSR14_TSF_SYNC, conf->sync);
		rt2x00pci_register_write(rt2x00dev, CSR14, reg);
	}

	if (flags & CONFIG_UPDATE_MAC)
		rt2x00pci_register_multiwrite(rt2x00dev, CSR3,
					      conf->mac, sizeof(conf->mac));

	if (flags & CONFIG_UPDATE_BSSID)
		rt2x00pci_register_multiwrite(rt2x00dev, CSR5,
					      conf->bssid, sizeof(conf->bssid));
}

static void rt2400pci_config_erp(struct rt2x00_dev *rt2x00dev,
				 struct rt2x00lib_erp *erp,
				 u32 changed)
{
	int preamble_mask;
	u32 reg;

	/*
	 * When short preamble is enabled, we should set bit 0x08
	 */
	if (changed & BSS_CHANGED_ERP_PREAMBLE) {
		preamble_mask = erp->short_preamble << 3;

		rt2x00pci_register_read(rt2x00dev, TXCSR1, &reg);
		rt2x00_set_field32(&reg, TXCSR1_ACK_TIMEOUT, 0x1ff);
		rt2x00_set_field32(&reg, TXCSR1_ACK_CONSUME_TIME, 0x13a);
		rt2x00_set_field32(&reg, TXCSR1_TSF_OFFSET, IEEE80211_HEADER);
		rt2x00_set_field32(&reg, TXCSR1_AUTORESPONDER, 1);
		rt2x00pci_register_write(rt2x00dev, TXCSR1, reg);

		rt2x00pci_register_read(rt2x00dev, ARCSR2, &reg);
		rt2x00_set_field32(&reg, ARCSR2_SIGNAL, 0x00);
		rt2x00_set_field32(&reg, ARCSR2_SERVICE, 0x04);
		rt2x00_set_field32(&reg, ARCSR2_LENGTH,
				   GET_DURATION(ACK_SIZE, 10));
		rt2x00pci_register_write(rt2x00dev, ARCSR2, reg);

		rt2x00pci_register_read(rt2x00dev, ARCSR3, &reg);
		rt2x00_set_field32(&reg, ARCSR3_SIGNAL, 0x01 | preamble_mask);
		rt2x00_set_field32(&reg, ARCSR3_SERVICE, 0x04);
		rt2x00_set_field32(&reg, ARCSR2_LENGTH,
				   GET_DURATION(ACK_SIZE, 20));
		rt2x00pci_register_write(rt2x00dev, ARCSR3, reg);

		rt2x00pci_register_read(rt2x00dev, ARCSR4, &reg);
		rt2x00_set_field32(&reg, ARCSR4_SIGNAL, 0x02 | preamble_mask);
		rt2x00_set_field32(&reg, ARCSR4_SERVICE, 0x04);
		rt2x00_set_field32(&reg, ARCSR2_LENGTH,
				   GET_DURATION(ACK_SIZE, 55));
		rt2x00pci_register_write(rt2x00dev, ARCSR4, reg);

		rt2x00pci_register_read(rt2x00dev, ARCSR5, &reg);
		rt2x00_set_field32(&reg, ARCSR5_SIGNAL, 0x03 | preamble_mask);
		rt2x00_set_field32(&reg, ARCSR5_SERVICE, 0x84);
		rt2x00_set_field32(&reg, ARCSR2_LENGTH,
				   GET_DURATION(ACK_SIZE, 110));
		rt2x00pci_register_write(rt2x00dev, ARCSR5, reg);
	}

	if (changed & BSS_CHANGED_BASIC_RATES)
		rt2x00pci_register_write(rt2x00dev, ARCSR1, erp->basic_rates);

	if (changed & BSS_CHANGED_ERP_SLOT) {
		rt2x00pci_register_read(rt2x00dev, CSR11, &reg);
		rt2x00_set_field32(&reg, CSR11_SLOT_TIME, erp->slot_time);
		rt2x00pci_register_write(rt2x00dev, CSR11, reg);

		rt2x00pci_register_read(rt2x00dev, CSR18, &reg);
		rt2x00_set_field32(&reg, CSR18_SIFS, erp->sifs);
		rt2x00_set_field32(&reg, CSR18_PIFS, erp->pifs);
		rt2x00pci_register_write(rt2x00dev, CSR18, reg);

		rt2x00pci_register_read(rt2x00dev, CSR19, &reg);
		rt2x00_set_field32(&reg, CSR19_DIFS, erp->difs);
		rt2x00_set_field32(&reg, CSR19_EIFS, erp->eifs);
		rt2x00pci_register_write(rt2x00dev, CSR19, reg);
	}

	if (changed & BSS_CHANGED_BEACON_INT) {
		rt2x00pci_register_read(rt2x00dev, CSR12, &reg);
		rt2x00_set_field32(&reg, CSR12_BEACON_INTERVAL,
				   erp->beacon_int * 16);
		rt2x00_set_field32(&reg, CSR12_CFP_MAX_DURATION,
				   erp->beacon_int * 16);
		rt2x00pci_register_write(rt2x00dev, CSR12, reg);
	}
}

static void rt2400pci_config_ant(struct rt2x00_dev *rt2x00dev,
				 struct antenna_setup *ant)
{
	u8 r1;
	u8 r4;

	/*
	 * We should never come here because rt2x00lib is supposed
	 * to catch this and send us the correct antenna explicitely.
	 */
	BUG_ON(ant->rx == ANTENNA_SW_DIVERSITY ||
	       ant->tx == ANTENNA_SW_DIVERSITY);

	rt2400pci_bbp_read(rt2x00dev, 4, &r4);
	rt2400pci_bbp_read(rt2x00dev, 1, &r1);

	/*
	 * Configure the TX antenna.
	 */
	switch (ant->tx) {
	case ANTENNA_HW_DIVERSITY:
		rt2x00_set_field8(&r1, BBP_R1_TX_ANTENNA, 1);
		break;
	case ANTENNA_A:
		rt2x00_set_field8(&r1, BBP_R1_TX_ANTENNA, 0);
		break;
	case ANTENNA_B:
	default:
		rt2x00_set_field8(&r1, BBP_R1_TX_ANTENNA, 2);
		break;
	}

	/*
	 * Configure the RX antenna.
	 */
	switch (ant->rx) {
	case ANTENNA_HW_DIVERSITY:
		rt2x00_set_field8(&r4, BBP_R4_RX_ANTENNA, 1);
		break;
	case ANTENNA_A:
		rt2x00_set_field8(&r4, BBP_R4_RX_ANTENNA, 0);
		break;
	case ANTENNA_B:
	default:
		rt2x00_set_field8(&r4, BBP_R4_RX_ANTENNA, 2);
		break;
	}

	rt2400pci_bbp_write(rt2x00dev, 4, r4);
	rt2400pci_bbp_write(rt2x00dev, 1, r1);
}

static void rt2400pci_config_channel(struct rt2x00_dev *rt2x00dev,
				     struct rf_channel *rf)
{
	/*
	 * Switch on tuning bits.
	 */
	rt2x00_set_field32(&rf->rf1, RF1_TUNER, 1);
	rt2x00_set_field32(&rf->rf3, RF3_TUNER, 1);

	rt2400pci_rf_write(rt2x00dev, 1, rf->rf1);
	rt2400pci_rf_write(rt2x00dev, 2, rf->rf2);
	rt2400pci_rf_write(rt2x00dev, 3, rf->rf3);

	/*
	 * RF2420 chipset don't need any additional actions.
	 */
	if (rt2x00_rf(rt2x00dev, RF2420))
		return;

	/*
	 * For the RT2421 chipsets we need to write an invalid
	 * reference clock rate to activate auto_tune.
	 * After that we set the value back to the correct channel.
	 */
	rt2400pci_rf_write(rt2x00dev, 1, rf->rf1);
	rt2400pci_rf_write(rt2x00dev, 2, 0x000c2a32);
	rt2400pci_rf_write(rt2x00dev, 3, rf->rf3);

	msleep(1);

	rt2400pci_rf_write(rt2x00dev, 1, rf->rf1);
	rt2400pci_rf_write(rt2x00dev, 2, rf->rf2);
	rt2400pci_rf_write(rt2x00dev, 3, rf->rf3);

	msleep(1);

	/*
	 * Switch off tuning bits.
	 */
	rt2x00_set_field32(&rf->rf1, RF1_TUNER, 0);
	rt2x00_set_field32(&rf->rf3, RF3_TUNER, 0);

	rt2400pci_rf_write(rt2x00dev, 1, rf->rf1);
	rt2400pci_rf_write(rt2x00dev, 3, rf->rf3);

	/*
	 * Clear false CRC during channel switch.
	 */
	rt2x00pci_register_read(rt2x00dev, CNT0, &rf->rf1);
}

static void rt2400pci_config_txpower(struct rt2x00_dev *rt2x00dev, int txpower)
{
	rt2400pci_bbp_write(rt2x00dev, 3, TXPOWER_TO_DEV(txpower));
}

static void rt2400pci_config_retry_limit(struct rt2x00_dev *rt2x00dev,
					 struct rt2x00lib_conf *libconf)
{
	u32 reg;

	rt2x00pci_register_read(rt2x00dev, CSR11, &reg);
	rt2x00_set_field32(&reg, CSR11_LONG_RETRY,
			   libconf->conf->long_frame_max_tx_count);
	rt2x00_set_field32(&reg, CSR11_SHORT_RETRY,
			   libconf->conf->short_frame_max_tx_count);
	rt2x00pci_register_write(rt2x00dev, CSR11, reg);
}

static void rt2400pci_config_ps(struct rt2x00_dev *rt2x00dev,
				struct rt2x00lib_conf *libconf)
{
	enum dev_state state =
	    (libconf->conf->flags & IEEE80211_CONF_PS) ?
		STATE_SLEEP : STATE_AWAKE;
	u32 reg;

	if (state == STATE_SLEEP) {
		rt2x00pci_register_read(rt2x00dev, CSR20, &reg);
		rt2x00_set_field32(&reg, CSR20_DELAY_AFTER_TBCN,
				   (rt2x00dev->beacon_int - 20) * 16);
		rt2x00_set_field32(&reg, CSR20_TBCN_BEFORE_WAKEUP,
				   libconf->conf->listen_interval - 1);

		/* We must first disable autowake before it can be enabled */
		rt2x00_set_field32(&reg, CSR20_AUTOWAKE, 0);
		rt2x00pci_register_write(rt2x00dev, CSR20, reg);

		rt2x00_set_field32(&reg, CSR20_AUTOWAKE, 1);
		rt2x00pci_register_write(rt2x00dev, CSR20, reg);
	} else {
		rt2x00pci_register_read(rt2x00dev, CSR20, &reg);
		rt2x00_set_field32(&reg, CSR20_AUTOWAKE, 0);
		rt2x00pci_register_write(rt2x00dev, CSR20, reg);
	}

	rt2x00dev->ops->lib->set_device_state(rt2x00dev, state);
}

static void rt2400pci_config(struct rt2x00_dev *rt2x00dev,
			     struct rt2x00lib_conf *libconf,
			     const unsigned int flags)
{
	if (flags & IEEE80211_CONF_CHANGE_CHANNEL)
		rt2400pci_config_channel(rt2x00dev, &libconf->rf);
	if (flags & IEEE80211_CONF_CHANGE_POWER)
		rt2400pci_config_txpower(rt2x00dev,
					 libconf->conf->power_level);
	if (flags & IEEE80211_CONF_CHANGE_RETRY_LIMITS)
		rt2400pci_config_retry_limit(rt2x00dev, libconf);
	if (flags & IEEE80211_CONF_CHANGE_PS)
		rt2400pci_config_ps(rt2x00dev, libconf);
}

static void rt2400pci_config_cw(struct rt2x00_dev *rt2x00dev,
				const int cw_min, const int cw_max)
{
	u32 reg;

	rt2x00pci_register_read(rt2x00dev, CSR11, &reg);
	rt2x00_set_field32(&reg, CSR11_CWMIN, cw_min);
	rt2x00_set_field32(&reg, CSR11_CWMAX, cw_max);
	rt2x00pci_register_write(rt2x00dev, CSR11, reg);
}

/*
 * Link tuning
 */
static void rt2400pci_link_stats(struct rt2x00_dev *rt2x00dev,
				 struct link_qual *qual)
{
	u32 reg;
	u8 bbp;

	/*
	 * Update FCS error count from register.
	 */
	rt2x00pci_register_read(rt2x00dev, CNT0, &reg);
	qual->rx_failed = rt2x00_get_field32(reg, CNT0_FCS_ERROR);

	/*
	 * Update False CCA count from register.
	 */
	rt2400pci_bbp_read(rt2x00dev, 39, &bbp);
	qual->false_cca = bbp;
}

static inline void rt2400pci_set_vgc(struct rt2x00_dev *rt2x00dev,
				     struct link_qual *qual, u8 vgc_level)
{
	if (qual->vgc_level_reg != vgc_level) {
		rt2400pci_bbp_write(rt2x00dev, 13, vgc_level);
		qual->vgc_level = vgc_level;
		qual->vgc_level_reg = vgc_level;
	}
}

static void rt2400pci_reset_tuner(struct rt2x00_dev *rt2x00dev,
				  struct link_qual *qual)
{
	rt2400pci_set_vgc(rt2x00dev, qual, 0x08);
}

static void rt2400pci_link_tuner(struct rt2x00_dev *rt2x00dev,
				 struct link_qual *qual, const u32 count)
{
	/*
	 * The link tuner should not run longer then 60 seconds,
	 * and should run once every 2 seconds.
	 */
	if (count > 60 || !(count & 1))
		return;

	/*
	 * Base r13 link tuning on the false cca count.
	 */
	if ((qual->false_cca > 512) && (qual->vgc_level < 0x20))
		rt2400pci_set_vgc(rt2x00dev, qual, ++qual->vgc_level);
	else if ((qual->false_cca < 100) && (qual->vgc_level > 0x08))
		rt2400pci_set_vgc(rt2x00dev, qual, --qual->vgc_level);
}

/*
 * Queue handlers.
 */
static void rt2400pci_start_queue(struct data_queue *queue)
{
	struct rt2x00_dev *rt2x00dev = queue->rt2x00dev;
	u32 reg;

	switch (queue->qid) {
	case QID_RX:
		rt2x00pci_register_read(rt2x00dev, RXCSR0, &reg);
		rt2x00_set_field32(&reg, RXCSR0_DISABLE_RX, 0);
		rt2x00pci_register_write(rt2x00dev, RXCSR0, reg);
		break;
	case QID_BEACON:
		rt2x00pci_register_read(rt2x00dev, CSR14, &reg);
		rt2x00_set_field32(&reg, CSR14_TSF_COUNT, 1);
		rt2x00_set_field32(&reg, CSR14_TBCN, 1);
		rt2x00_set_field32(&reg, CSR14_BEACON_GEN, 1);
		rt2x00pci_register_write(rt2x00dev, CSR14, reg);
		break;
	default:
		break;
	}
}

static void rt2400pci_kick_queue(struct data_queue *queue)
{
	struct rt2x00_dev *rt2x00dev = queue->rt2x00dev;
	u32 reg;

	switch (queue->qid) {
	case QID_AC_VO:
		rt2x00pci_register_read(rt2x00dev, TXCSR0, &reg);
		rt2x00_set_field32(&reg, TXCSR0_KICK_PRIO, 1);
		rt2x00pci_register_write(rt2x00dev, TXCSR0, reg);
		break;
	case QID_AC_VI:
		rt2x00pci_register_read(rt2x00dev, TXCSR0, &reg);
		rt2x00_set_field32(&reg, TXCSR0_KICK_TX, 1);
		rt2x00pci_register_write(rt2x00dev, TXCSR0, reg);
		break;
	case QID_ATIM:
		rt2x00pci_register_read(rt2x00dev, TXCSR0, &reg);
		rt2x00_set_field32(&reg, TXCSR0_KICK_ATIM, 1);
		rt2x00pci_register_write(rt2x00dev, TXCSR0, reg);
		break;
	default:
		break;
	}
}

static void rt2400pci_stop_queue(struct data_queue *queue)
{
	struct rt2x00_dev *rt2x00dev = queue->rt2x00dev;
	u32 reg;

	switch (queue->qid) {
	case QID_AC_VO:
	case QID_AC_VI:
	case QID_ATIM:
		rt2x00pci_register_read(rt2x00dev, TXCSR0, &reg);
		rt2x00_set_field32(&reg, TXCSR0_ABORT, 1);
		rt2x00pci_register_write(rt2x00dev, TXCSR0, reg);
		break;
	case QID_RX:
		rt2x00pci_register_read(rt2x00dev, RXCSR0, &reg);
		rt2x00_set_field32(&reg, RXCSR0_DISABLE_RX, 1);
		rt2x00pci_register_write(rt2x00dev, RXCSR0, reg);
		break;
	case QID_BEACON:
		rt2x00pci_register_read(rt2x00dev, CSR14, &reg);
		rt2x00_set_field32(&reg, CSR14_TSF_COUNT, 0);
		rt2x00_set_field32(&reg, CSR14_TBCN, 0);
		rt2x00_set_field32(&reg, CSR14_BEACON_GEN, 0);
		rt2x00pci_register_write(rt2x00dev, CSR14, reg);

		/*
		 * Wait for possibly running tbtt tasklets.
		 */
		tasklet_kill(&rt2x00dev->tbtt_tasklet);
		break;
	default:
		break;
	}
}

/*
 * Initialization functions.
 */
static bool rt2400pci_get_entry_state(struct queue_entry *entry)
{
	struct queue_entry_priv_pci *entry_priv = entry->priv_data;
	u32 word;

	if (entry->queue->qid == QID_RX) {
		rt2x00_desc_read(entry_priv->desc, 0, &word);

		return rt2x00_get_field32(word, RXD_W0_OWNER_NIC);
	} else {
		rt2x00_desc_read(entry_priv->desc, 0, &word);

		return (rt2x00_get_field32(word, TXD_W0_OWNER_NIC) ||
		        rt2x00_get_field32(word, TXD_W0_VALID));
	}
}

static void rt2400pci_clear_entry(struct queue_entry *entry)
{
	struct queue_entry_priv_pci *entry_priv = entry->priv_data;
	struct skb_frame_desc *skbdesc = get_skb_frame_desc(entry->skb);
	u32 word;

	if (entry->queue->qid == QID_RX) {
		rt2x00_desc_read(entry_priv->desc, 2, &word);
		rt2x00_set_field32(&word, RXD_W2_BUFFER_LENGTH, entry->skb->len);
		rt2x00_desc_write(entry_priv->desc, 2, word);

		rt2x00_desc_read(entry_priv->desc, 1, &word);
		rt2x00_set_field32(&word, RXD_W1_BUFFER_ADDRESS, skbdesc->skb_dma);
		rt2x00_desc_write(entry_priv->desc, 1, word);

		rt2x00_desc_read(entry_priv->desc, 0, &word);
		rt2x00_set_field32(&word, RXD_W0_OWNER_NIC, 1);
		rt2x00_desc_write(entry_priv->desc, 0, word);
	} else {
		rt2x00_desc_read(entry_priv->desc, 0, &word);
		rt2x00_set_field32(&word, TXD_W0_VALID, 0);
		rt2x00_set_field32(&word, TXD_W0_OWNER_NIC, 0);
		rt2x00_desc_write(entry_priv->desc, 0, word);
	}
}

static int rt2400pci_init_queues(struct rt2x00_dev *rt2x00dev)
{
	struct queue_entry_priv_pci *entry_priv;
	u32 reg;

	/*
	 * Initialize registers.
	 */
	rt2x00pci_register_read(rt2x00dev, TXCSR2, &reg);
	rt2x00_set_field32(&reg, TXCSR2_TXD_SIZE, rt2x00dev->tx[0].desc_size);
	rt2x00_set_field32(&reg, TXCSR2_NUM_TXD, rt2x00dev->tx[1].limit);
	rt2x00_set_field32(&reg, TXCSR2_NUM_ATIM, rt2x00dev->atim->limit);
	rt2x00_set_field32(&reg, TXCSR2_NUM_PRIO, rt2x00dev->tx[0].limit);
	rt2x00pci_register_write(rt2x00dev, TXCSR2, reg);

	entry_priv = rt2x00dev->tx[1].entries[0].priv_data;
	rt2x00pci_register_read(rt2x00dev, TXCSR3, &reg);
	rt2x00_set_field32(&reg, TXCSR3_TX_RING_REGISTER,
			   entry_priv->desc_dma);
	rt2x00pci_register_write(rt2x00dev, TXCSR3, reg);

	entry_priv = rt2x00dev->tx[0].entries[0].priv_data;
	rt2x00pci_register_read(rt2x00dev, TXCSR5, &reg);
	rt2x00_set_field32(&reg, TXCSR5_PRIO_RING_REGISTER,
			   entry_priv->desc_dma);
	rt2x00pci_register_write(rt2x00dev, TXCSR5, reg);

	entry_priv = rt2x00dev->atim->entries[0].priv_data;
	rt2x00pci_register_read(rt2x00dev, TXCSR4, &reg);
	rt2x00_set_field32(&reg, TXCSR4_ATIM_RING_REGISTER,
			   entry_priv->desc_dma);
	rt2x00pci_register_write(rt2x00dev, TXCSR4, reg);

	entry_priv = rt2x00dev->bcn->entries[0].priv_data;
	rt2x00pci_register_read(rt2x00dev, TXCSR6, &reg);
	rt2x00_set_field32(&reg, TXCSR6_BEACON_RING_REGISTER,
			   entry_priv->desc_dma);
	rt2x00pci_register_write(rt2x00dev, TXCSR6, reg);

	rt2x00pci_register_read(rt2x00dev, RXCSR1, &reg);
	rt2x00_set_field32(&reg, RXCSR1_RXD_SIZE, rt2x00dev->rx->desc_size);
	rt2x00_set_field32(&reg, RXCSR1_NUM_RXD, rt2x00dev->rx->limit);
	rt2x00pci_register_write(rt2x00dev, RXCSR1, reg);

	entry_priv = rt2x00dev->rx->entries[0].priv_data;
	rt2x00pci_register_read(rt2x00dev, RXCSR2, &reg);
	rt2x00_set_field32(&reg, RXCSR2_RX_RING_REGISTER,
			   entry_priv->desc_dma);
	rt2x00pci_register_write(rt2x00dev, RXCSR2, reg);

	return 0;
}

static int rt2400pci_init_registers(struct rt2x00_dev *rt2x00dev)
{
	u32 reg;

	rt2x00pci_register_write(rt2x00dev, PSCSR0, 0x00020002);
	rt2x00pci_register_write(rt2x00dev, PSCSR1, 0x00000002);
	rt2x00pci_register_write(rt2x00dev, PSCSR2, 0x00023f20);
	rt2x00pci_register_write(rt2x00dev, PSCSR3, 0x00000002);

	rt2x00pci_register_read(rt2x00dev, TIMECSR, &reg);
	rt2x00_set_field32(&reg, TIMECSR_US_COUNT, 33);
	rt2x00_set_field32(&reg, TIMECSR_US_64_COUNT, 63);
	rt2x00_set_field32(&reg, TIMECSR_BEACON_EXPECT, 0);
	rt2x00pci_register_write(rt2x00dev, TIMECSR, reg);

	rt2x00pci_register_read(rt2x00dev, CSR9, &reg);
	rt2x00_set_field32(&reg, CSR9_MAX_FRAME_UNIT,
			   (rt2x00dev->rx->data_size / 128));
	rt2x00pci_register_write(rt2x00dev, CSR9, reg);

	rt2x00pci_register_read(rt2x00dev, CSR14, &reg);
	rt2x00_set_field32(&reg, CSR14_TSF_COUNT, 0);
	rt2x00_set_field32(&reg, CSR14_TSF_SYNC, 0);
	rt2x00_set_field32(&reg, CSR14_TBCN, 0);
	rt2x00_set_field32(&reg, CSR14_TCFP, 0);
	rt2x00_set_field32(&reg, CSR14_TATIMW, 0);
	rt2x00_set_field32(&reg, CSR14_BEACON_GEN, 0);
	rt2x00_set_field32(&reg, CSR14_CFP_COUNT_PRELOAD, 0);
	rt2x00_set_field32(&reg, CSR14_TBCM_PRELOAD, 0);
	rt2x00pci_register_write(rt2x00dev, CSR14, reg);

	rt2x00pci_register_write(rt2x00dev, CNT3, 0x3f080000);

	rt2x00pci_register_read(rt2x00dev, ARCSR0, &reg);
	rt2x00_set_field32(&reg, ARCSR0_AR_BBP_DATA0, 133);
	rt2x00_set_field32(&reg, ARCSR0_AR_BBP_ID0, 134);
	rt2x00_set_field32(&reg, ARCSR0_AR_BBP_DATA1, 136);
	rt2x00_set_field32(&reg, ARCSR0_AR_BBP_ID1, 135);
	rt2x00pci_register_write(rt2x00dev, ARCSR0, reg);

	rt2x00pci_register_read(rt2x00dev, RXCSR3, &reg);
	rt2x00_set_field32(&reg, RXCSR3_BBP_ID0, 3); /* Tx power.*/
	rt2x00_set_field32(&reg, RXCSR3_BBP_ID0_VALID, 1);
	rt2x00_set_field32(&reg, RXCSR3_BBP_ID1, 32); /* Signal */
	rt2x00_set_field32(&reg, RXCSR3_BBP_ID1_VALID, 1);
	rt2x00_set_field32(&reg, RXCSR3_BBP_ID2, 36); /* Rssi */
	rt2x00_set_field32(&reg, RXCSR3_BBP_ID2_VALID, 1);
	rt2x00pci_register_write(rt2x00dev, RXCSR3, reg);

	rt2x00pci_register_write(rt2x00dev, PWRCSR0, 0x3f3b3100);

	if (rt2x00dev->ops->lib->set_device_state(rt2x00dev, STATE_AWAKE))
		return -EBUSY;

	rt2x00pci_register_write(rt2x00dev, MACCSR0, 0x00217223);
	rt2x00pci_register_write(rt2x00dev, MACCSR1, 0x00235518);

	rt2x00pci_register_read(rt2x00dev, MACCSR2, &reg);
	rt2x00_set_field32(&reg, MACCSR2_DELAY, 64);
	rt2x00pci_register_write(rt2x00dev, MACCSR2, reg);

	rt2x00pci_register_read(rt2x00dev, RALINKCSR, &reg);
	rt2x00_set_field32(&reg, RALINKCSR_AR_BBP_DATA0, 17);
	rt2x00_set_field32(&reg, RALINKCSR_AR_BBP_ID0, 154);
	rt2x00_set_field32(&reg, RALINKCSR_AR_BBP_DATA1, 0);
	rt2x00_set_field32(&reg, RALINKCSR_AR_BBP_ID1, 154);
	rt2x00pci_register_write(rt2x00dev, RALINKCSR, reg);

	rt2x00pci_register_read(rt2x00dev, CSR1, &reg);
	rt2x00_set_field32(&reg, CSR1_SOFT_RESET, 1);
	rt2x00_set_field32(&reg, CSR1_BBP_RESET, 0);
	rt2x00_set_field32(&reg, CSR1_HOST_READY, 0);
	rt2x00pci_register_write(rt2x00dev, CSR1, reg);

	rt2x00pci_register_read(rt2x00dev, CSR1, &reg);
	rt2x00_set_field32(&reg, CSR1_SOFT_RESET, 0);
	rt2x00_set_field32(&reg, CSR1_HOST_READY, 1);
	rt2x00pci_register_write(rt2x00dev, CSR1, reg);

	/*
	 * We must clear the FCS and FIFO error count.
	 * These registers are cleared on read,
	 * so we may pass a useless variable to store the value.
	 */
	rt2x00pci_register_read(rt2x00dev, CNT0, &reg);
	rt2x00pci_register_read(rt2x00dev, CNT4, &reg);

	return 0;
}

static int rt2400pci_wait_bbp_ready(struct rt2x00_dev *rt2x00dev)
{
	unsigned int i;
	u8 value;

	for (i = 0; i < REGISTER_BUSY_COUNT; i++) {
		rt2400pci_bbp_read(rt2x00dev, 0, &value);
		if ((value != 0xff) && (value != 0x00))
			return 0;
		udelay(REGISTER_BUSY_DELAY);
	}

	ERROR(rt2x00dev, "BBP register access failed, aborting.\n");
	return -EACCES;
}

static int rt2400pci_init_bbp(struct rt2x00_dev *rt2x00dev)
{
	unsigned int i;
	u16 eeprom;
	u8 reg_id;
	u8 value;

	if (unlikely(rt2400pci_wait_bbp_ready(rt2x00dev)))
		return -EACCES;

	rt2400pci_bbp_write(rt2x00dev, 1, 0x00);
	rt2400pci_bbp_write(rt2x00dev, 3, 0x27);
	rt2400pci_bbp_write(rt2x00dev, 4, 0x08);
	rt2400pci_bbp_write(rt2x00dev, 10, 0x0f);
	rt2400pci_bbp_write(rt2x00dev, 15, 0x72);
	rt2400pci_bbp_write(rt2x00dev, 16, 0x74);
	rt2400pci_bbp_write(rt2x00dev, 17, 0x20);
	rt2400pci_bbp_write(rt2x00dev, 18, 0x72);
	rt2400pci_bbp_write(rt2x00dev, 19, 0x0b);
	rt2400pci_bbp_write(rt2x00dev, 20, 0x00);
	rt2400pci_bbp_write(rt2x00dev, 28, 0x11);
	rt2400pci_bbp_write(rt2x00dev, 29, 0x04);
	rt2400pci_bbp_write(rt2x00dev, 30, 0x21);
	rt2400pci_bbp_write(rt2x00dev, 31, 0x00);

	for (i = 0; i < EEPROM_BBP_SIZE; i++) {
		rt2x00_eeprom_read(rt2x00dev, EEPROM_BBP_START + i, &eeprom);

		if (eeprom != 0xffff && eeprom != 0x0000) {
			reg_id = rt2x00_get_field16(eeprom, EEPROM_BBP_REG_ID);
			value = rt2x00_get_field16(eeprom, EEPROM_BBP_VALUE);
			rt2400pci_bbp_write(rt2x00dev, reg_id, value);
		}
	}

	return 0;
}

/*
 * Device state switch handlers.
 */
static void rt2400pci_toggle_irq(struct rt2x00_dev *rt2x00dev,
				 enum dev_state state)
{
	int mask = (state == STATE_RADIO_IRQ_OFF);
	u32 reg;
	unsigned long flags;

	/*
	 * When interrupts are being enabled, the interrupt registers
	 * should clear the register to assure a clean state.
	 */
	if (state == STATE_RADIO_IRQ_ON) {
		rt2x00pci_register_read(rt2x00dev, CSR7, &reg);
		rt2x00pci_register_write(rt2x00dev, CSR7, reg);
	}

	/*
	 * Only toggle the interrupts bits we are going to use.
	 * Non-checked interrupt bits are disabled by default.
	 */
	spin_lock_irqsave(&rt2x00dev->irqmask_lock, flags);

	rt2x00pci_register_read(rt2x00dev, CSR8, &reg);
	rt2x00_set_field32(&reg, CSR8_TBCN_EXPIRE, mask);
	rt2x00_set_field32(&reg, CSR8_TXDONE_TXRING, mask);
	rt2x00_set_field32(&reg, CSR8_TXDONE_ATIMRING, mask);
	rt2x00_set_field32(&reg, CSR8_TXDONE_PRIORING, mask);
	rt2x00_set_field32(&reg, CSR8_RXDONE, mask);
	rt2x00pci_register_write(rt2x00dev, CSR8, reg);

	spin_unlock_irqrestore(&rt2x00dev->irqmask_lock, flags);

	if (state == STATE_RADIO_IRQ_OFF) {
		/*
		 * Ensure that all tasklets are finished before
		 * disabling the interrupts.
		 */
		tasklet_kill(&rt2x00dev->txstatus_tasklet);
		tasklet_kill(&rt2x00dev->rxdone_tasklet);
		tasklet_kill(&rt2x00dev->tbtt_tasklet);
	}
}

static int rt2400pci_enable_radio(struct rt2x00_dev *rt2x00dev)
{
	/*
	 * Initialize all registers.
	 */
	if (unlikely(rt2400pci_init_queues(rt2x00dev) ||
		     rt2400pci_init_registers(rt2x00dev) ||
		     rt2400pci_init_bbp(rt2x00dev)))
		return -EIO;

	return 0;
}

static void rt2400pci_disable_radio(struct rt2x00_dev *rt2x00dev)
{
	/*
	 * Disable power
	 */
	rt2x00pci_register_write(rt2x00dev, PWRCSR0, 0);
}

static int rt2400pci_set_state(struct rt2x00_dev *rt2x00dev,
			       enum dev_state state)
{
	u32 reg, reg2;
	unsigned int i;
	char put_to_sleep;
	char bbp_state;
	char rf_state;

	put_to_sleep = (state != STATE_AWAKE);

	rt2x00pci_register_read(rt2x00dev, PWRCSR1, &reg);
	rt2x00_set_field32(&reg, PWRCSR1_SET_STATE, 1);
	rt2x00_set_field32(&reg, PWRCSR1_BBP_DESIRE_STATE, state);
	rt2x00_set_field32(&reg, PWRCSR1_RF_DESIRE_STATE, state);
	rt2x00_set_field32(&reg, PWRCSR1_PUT_TO_SLEEP, put_to_sleep);
	rt2x00pci_register_write(rt2x00dev, PWRCSR1, reg);

	/*
	 * Device is not guaranteed to be in the requested state yet.
	 * We must wait until the register indicates that the
	 * device has entered the correct state.
	 */
	for (i = 0; i < REGISTER_BUSY_COUNT; i++) {
		rt2x00pci_register_read(rt2x00dev, PWRCSR1, &reg2);
		bbp_state = rt2x00_get_field32(reg2, PWRCSR1_BBP_CURR_STATE);
		rf_state = rt2x00_get_field32(reg2, PWRCSR1_RF_CURR_STATE);
		if (bbp_state == state && rf_state == state)
			return 0;
		rt2x00pci_register_write(rt2x00dev, PWRCSR1, reg);
		msleep(10);
	}

	return -EBUSY;
}

static int rt2400pci_set_device_state(struct rt2x00_dev *rt2x00dev,
				      enum dev_state state)
{
	int retval = 0;

	switch (state) {
	case STATE_RADIO_ON:
		retval = rt2400pci_enable_radio(rt2x00dev);
		break;
	case STATE_RADIO_OFF:
		rt2400pci_disable_radio(rt2x00dev);
		break;
	case STATE_RADIO_IRQ_ON:
	case STATE_RADIO_IRQ_OFF:
		rt2400pci_toggle_irq(rt2x00dev, state);
		break;
	case STATE_DEEP_SLEEP:
	case STATE_SLEEP:
	case STATE_STANDBY:
	case STATE_AWAKE:
		retval = rt2400pci_set_state(rt2x00dev, state);
		break;
	default:
		retval = -ENOTSUPP;
		break;
	}

	if (unlikely(retval))
		ERROR(rt2x00dev, "Device failed to enter state %d (%d).\n",
		      state, retval);

	return retval;
}

/*
 * TX descriptor initialization
 */
static void rt2400pci_write_tx_desc(struct queue_entry *entry,
				    struct txentry_desc *txdesc)
{
	struct skb_frame_desc *skbdesc = get_skb_frame_desc(entry->skb);
	struct queue_entry_priv_pci *entry_priv = entry->priv_data;
	__le32 *txd = entry_priv->desc;
	u32 word;

	/*
	 * Start writing the descriptor words.
	 */
	rt2x00_desc_read(txd, 1, &word);
	rt2x00_set_field32(&word, TXD_W1_BUFFER_ADDRESS, skbdesc->skb_dma);
	rt2x00_desc_write(txd, 1, word);

	rt2x00_desc_read(txd, 2, &word);
	rt2x00_set_field32(&word, TXD_W2_BUFFER_LENGTH, txdesc->length);
	rt2x00_set_field32(&word, TXD_W2_DATABYTE_COUNT, txdesc->length);
	rt2x00_desc_write(txd, 2, word);

	rt2x00_desc_read(txd, 3, &word);
	rt2x00_set_field32(&word, TXD_W3_PLCP_SIGNAL, txdesc->u.plcp.signal);
	rt2x00_set_field32(&word, TXD_W3_PLCP_SIGNAL_REGNUM, 5);
	rt2x00_set_field32(&word, TXD_W3_PLCP_SIGNAL_BUSY, 1);
	rt2x00_set_field32(&word, TXD_W3_PLCP_SERVICE, txdesc->u.plcp.service);
	rt2x00_set_field32(&word, TXD_W3_PLCP_SERVICE_REGNUM, 6);
	rt2x00_set_field32(&word, TXD_W3_PLCP_SERVICE_BUSY, 1);
	rt2x00_desc_write(txd, 3, word);

	rt2x00_desc_read(txd, 4, &word);
	rt2x00_set_field32(&word, TXD_W4_PLCP_LENGTH_LOW,
			   txdesc->u.plcp.length_low);
	rt2x00_set_field32(&word, TXD_W3_PLCP_LENGTH_LOW_REGNUM, 8);
	rt2x00_set_field32(&word, TXD_W3_PLCP_LENGTH_LOW_BUSY, 1);
	rt2x00_set_field32(&word, TXD_W4_PLCP_LENGTH_HIGH,
			   txdesc->u.plcp.length_high);
	rt2x00_set_field32(&word, TXD_W3_PLCP_LENGTH_HIGH_REGNUM, 7);
	rt2x00_set_field32(&word, TXD_W3_PLCP_LENGTH_HIGH_BUSY, 1);
	rt2x00_desc_write(txd, 4, word);

	/*
	 * Writing TXD word 0 must the last to prevent a race condition with
	 * the device, whereby the device may take hold of the TXD before we
	 * finished updating it.
	 */
	rt2x00_desc_read(txd, 0, &word);
	rt2x00_set_field32(&word, TXD_W0_OWNER_NIC, 1);
	rt2x00_set_field32(&word, TXD_W0_VALID, 1);
	rt2x00_set_field32(&word, TXD_W0_MORE_FRAG,
			   test_bit(ENTRY_TXD_MORE_FRAG, &txdesc->flags));
	rt2x00_set_field32(&word, TXD_W0_ACK,
			   test_bit(ENTRY_TXD_ACK, &txdesc->flags));
	rt2x00_set_field32(&word, TXD_W0_TIMESTAMP,
			   test_bit(ENTRY_TXD_REQ_TIMESTAMP, &txdesc->flags));
	rt2x00_set_field32(&word, TXD_W0_RTS,
			   test_bit(ENTRY_TXD_RTS_FRAME, &txdesc->flags));
	rt2x00_set_field32(&word, TXD_W0_IFS, txdesc->u.plcp.ifs);
	rt2x00_set_field32(&word, TXD_W0_RETRY_MODE,
			   test_bit(ENTRY_TXD_RETRY_MODE, &txdesc->flags));
	rt2x00_desc_write(txd, 0, word);

	/*
	 * Register descriptor details in skb frame descriptor.
	 */
	skbdesc->desc = txd;
	skbdesc->desc_len = TXD_DESC_SIZE;
}

/*
 * TX data initialization
 */
static void rt2400pci_write_beacon(struct queue_entry *entry,
				   struct txentry_desc *txdesc)
{
	struct rt2x00_dev *rt2x00dev = entry->queue->rt2x00dev;
	u32 reg;

	/*
	 * Disable beaconing while we are reloading the beacon data,
	 * otherwise we might be sending out invalid data.
	 */
	rt2x00pci_register_read(rt2x00dev, CSR14, &reg);
	rt2x00_set_field32(&reg, CSR14_BEACON_GEN, 0);
	rt2x00pci_register_write(rt2x00dev, CSR14, reg);

	rt2x00queue_map_txskb(entry);

	/*
	 * Write the TX descriptor for the beacon.
	 */
	rt2400pci_write_tx_desc(entry, txdesc);

	/*
	 * Dump beacon to userspace through debugfs.
	 */
	rt2x00debug_dump_frame(rt2x00dev, DUMP_FRAME_BEACON, entry->skb);

	/*
	 * Enable beaconing again.
	 */
	rt2x00_set_field32(&reg, CSR14_BEACON_GEN, 1);
	rt2x00pci_register_write(rt2x00dev, CSR14, reg);
}

/*
 * RX control handlers
 */
static void rt2400pci_fill_rxdone(struct queue_entry *entry,
				  struct rxdone_entry_desc *rxdesc)
{
	struct rt2x00_dev *rt2x00dev = entry->queue->rt2x00dev;
	struct queue_entry_priv_pci *entry_priv = entry->priv_data;
	u32 word0;
	u32 word2;
	u32 word3;
	u32 word4;
	u64 tsf;
	u32 rx_low;
	u32 rx_high;

	rt2x00_desc_read(entry_priv->desc, 0, &word0);
	rt2x00_desc_read(entry_priv->desc, 2, &word2);
	rt2x00_desc_read(entry_priv->desc, 3, &word3);
	rt2x00_desc_read(entry_priv->desc, 4, &word4);

	if (rt2x00_get_field32(word0, RXD_W0_CRC_ERROR))
		rxdesc->flags |= RX_FLAG_FAILED_FCS_CRC;
	if (rt2x00_get_field32(word0, RXD_W0_PHYSICAL_ERROR))
		rxdesc->flags |= RX_FLAG_FAILED_PLCP_CRC;

	/*
	 * We only get the lower 32bits from the timestamp,
	 * to get the full 64bits we must complement it with
	 * the timestamp from get_tsf().
	 * Note that when a wraparound of the lower 32bits
	 * has occurred between the frame arrival and the get_tsf()
	 * call, we must decrease the higher 32bits with 1 to get
	 * to correct value.
	 */
	tsf = rt2x00dev->ops->hw->get_tsf(rt2x00dev->hw, NULL);
	rx_low = rt2x00_get_field32(word4, RXD_W4_RX_END_TIME);
	rx_high = upper_32_bits(tsf);

	if ((u32)tsf <= rx_low)
		rx_high--;

	/*
	 * Obtain the status about this packet.
	 * The signal is the PLCP value, and needs to be stripped
	 * of the preamble bit (0x08).
	 */
	rxdesc->timestamp = ((u64)rx_high << 32) | rx_low;
	rxdesc->signal = rt2x00_get_field32(word2, RXD_W2_SIGNAL) & ~0x08;
	rxdesc->rssi = rt2x00_get_field32(word2, RXD_W3_RSSI) -
	    entry->queue->rt2x00dev->rssi_offset;
	rxdesc->size = rt2x00_get_field32(word0, RXD_W0_DATABYTE_COUNT);

	rxdesc->dev_flags |= RXDONE_SIGNAL_PLCP;
	if (rt2x00_get_field32(word0, RXD_W0_MY_BSS))
		rxdesc->dev_flags |= RXDONE_MY_BSS;
}

/*
 * Interrupt functions.
 */
static void rt2400pci_txdone(struct rt2x00_dev *rt2x00dev,
			     const enum data_queue_qid queue_idx)
{
	struct data_queue *queue = rt2x00queue_get_tx_queue(rt2x00dev, queue_idx);
	struct queue_entry_priv_pci *entry_priv;
	struct queue_entry *entry;
	struct txdone_entry_desc txdesc;
	u32 word;

	while (!rt2x00queue_empty(queue)) {
		entry = rt2x00queue_get_entry(queue, Q_INDEX_DONE);
		entry_priv = entry->priv_data;
		rt2x00_desc_read(entry_priv->desc, 0, &word);

		if (rt2x00_get_field32(word, TXD_W0_OWNER_NIC) ||
		    !rt2x00_get_field32(word, TXD_W0_VALID))
			break;

		/*
		 * Obtain the status about this packet.
		 */
		txdesc.flags = 0;
		switch (rt2x00_get_field32(word, TXD_W0_RESULT)) {
		case 0: /* Success */
		case 1: /* Success with retry */
			__set_bit(TXDONE_SUCCESS, &txdesc.flags);
			break;
		case 2: /* Failure, excessive retries */
			__set_bit(TXDONE_EXCESSIVE_RETRY, &txdesc.flags);
			/* Don't break, this is a failed frame! */
		default: /* Failure */
			__set_bit(TXDONE_FAILURE, &txdesc.flags);
		}
		txdesc.retry = rt2x00_get_field32(word, TXD_W0_RETRY_COUNT);

		rt2x00lib_txdone(entry, &txdesc);
	}
}

static inline void rt2400pci_enable_interrupt(struct rt2x00_dev *rt2x00dev,
					      struct rt2x00_field32 irq_field)
{
	u32 reg;

	/*
	 * Enable a single interrupt. The interrupt mask register
	 * access needs locking.
	 */
	spin_lock_irq(&rt2x00dev->irqmask_lock);

	rt2x00pci_register_read(rt2x00dev, CSR8, &reg);
	rt2x00_set_field32(&reg, irq_field, 0);
	rt2x00pci_register_write(rt2x00dev, CSR8, reg);

	spin_unlock_irq(&rt2x00dev->irqmask_lock);
}

static void rt2400pci_txstatus_tasklet(unsigned long data)
{
	struct rt2x00_dev *rt2x00dev = (struct rt2x00_dev *)data;
	u32 reg;

	/*
	 * Handle all tx queues.
	 */
	rt2400pci_txdone(rt2x00dev, QID_ATIM);
	rt2400pci_txdone(rt2x00dev, QID_AC_VO);
	rt2400pci_txdone(rt2x00dev, QID_AC_VI);

	/*
	 * Enable all TXDONE interrupts again.
	 */
	if (test_bit(DEVICE_STATE_ENABLED_RADIO, &rt2x00dev->flags)) {
		spin_lock_irq(&rt2x00dev->irqmask_lock);

		rt2x00pci_register_read(rt2x00dev, CSR8, &reg);
		rt2x00_set_field32(&reg, CSR8_TXDONE_TXRING, 0);
		rt2x00_set_field32(&reg, CSR8_TXDONE_ATIMRING, 0);
		rt2x00_set_field32(&reg, CSR8_TXDONE_PRIORING, 0);
		rt2x00pci_register_write(rt2x00dev, CSR8, reg);

		spin_unlock_irq(&rt2x00dev->irqmask_lock);
	}
}

static void rt2400pci_tbtt_tasklet(unsigned long data)
{
	struct rt2x00_dev *rt2x00dev = (struct rt2x00_dev *)data;
	rt2x00lib_beacondone(rt2x00dev);
	if (test_bit(DEVICE_STATE_ENABLED_RADIO, &rt2x00dev->flags))
		rt2400pci_enable_interrupt(rt2x00dev, CSR8_TBCN_EXPIRE);
}

static void rt2400pci_rxdone_tasklet(unsigned long data)
{
	struct rt2x00_dev *rt2x00dev = (struct rt2x00_dev *)data;
	if (rt2x00pci_rxdone(rt2x00dev))
		tasklet_schedule(&rt2x00dev->rxdone_tasklet);
	else if (test_bit(DEVICE_STATE_ENABLED_RADIO, &rt2x00dev->flags))
		rt2400pci_enable_interrupt(rt2x00dev, CSR8_RXDONE);
}

static irqreturn_t rt2400pci_interrupt(int irq, void *dev_instance)
{
	struct rt2x00_dev *rt2x00dev = dev_instance;
	u32 reg, mask;

	/*
	 * Get the interrupt sources & saved to local variable.
	 * Write register value back to clear pending interrupts.
	 */
	rt2x00pci_register_read(rt2x00dev, CSR7, &reg);
	rt2x00pci_register_write(rt2x00dev, CSR7, reg);

	if (!reg)
		return IRQ_NONE;

	if (!test_bit(DEVICE_STATE_ENABLED_RADIO, &rt2x00dev->flags))
		return IRQ_HANDLED;

	mask = reg;

	/*
	 * Schedule tasklets for interrupt handling.
	 */
	if (rt2x00_get_field32(reg, CSR7_TBCN_EXPIRE))
		tasklet_hi_schedule(&rt2x00dev->tbtt_tasklet);

	if (rt2x00_get_field32(reg, CSR7_RXDONE))
		tasklet_schedule(&rt2x00dev->rxdone_tasklet);

	if (rt2x00_get_field32(reg, CSR7_TXDONE_ATIMRING) ||
	    rt2x00_get_field32(reg, CSR7_TXDONE_PRIORING) ||
	    rt2x00_get_field32(reg, CSR7_TXDONE_TXRING)) {
		tasklet_schedule(&rt2x00dev->txstatus_tasklet);
		/*
		 * Mask out all txdone interrupts.
		 */
		rt2x00_set_field32(&mask, CSR8_TXDONE_TXRING, 1);
		rt2x00_set_field32(&mask, CSR8_TXDONE_ATIMRING, 1);
		rt2x00_set_field32(&mask, CSR8_TXDONE_PRIORING, 1);
	}

	/*
	 * Disable all interrupts for which a tasklet was scheduled right now,
	 * the tasklet will reenable the appropriate interrupts.
	 */
	spin_lock(&rt2x00dev->irqmask_lock);

	rt2x00pci_register_read(rt2x00dev, CSR8, &reg);
	reg |= mask;
	rt2x00pci_register_write(rt2x00dev, CSR8, reg);

	spin_unlock(&rt2x00dev->irqmask_lock);



	return IRQ_HANDLED;
}

/*
 * Device probe functions.
 */
static int rt2400pci_validate_eeprom(struct rt2x00_dev *rt2x00dev)
{
	struct eeprom_93cx6 eeprom;
	u32 reg;
	u16 word;
	u8 *mac;

	rt2x00pci_register_read(rt2x00dev, CSR21, &reg);

	eeprom.data = rt2x00dev;
	eeprom.register_read = rt2400pci_eepromregister_read;
	eeprom.register_write = rt2400pci_eepromregister_write;
	eeprom.width = rt2x00_get_field32(reg, CSR21_TYPE_93C46) ?
	    PCI_EEPROM_WIDTH_93C46 : PCI_EEPROM_WIDTH_93C66;
	eeprom.reg_data_in = 0;
	eeprom.reg_data_out = 0;
	eeprom.reg_data_clock = 0;
	eeprom.reg_chip_select = 0;

	eeprom_93cx6_multiread(&eeprom, EEPROM_BASE, rt2x00dev->eeprom,
			       EEPROM_SIZE / sizeof(u16));

	/*
	 * Start validation of the data that has been read.
	 */
	mac = rt2x00_eeprom_addr(rt2x00dev, EEPROM_MAC_ADDR_0);
	if (!is_valid_ether_addr(mac)) {
		eth_random_addr(mac);
		EEPROM(rt2x00dev, "MAC: %pM\n", mac);
	}

	rt2x00_eeprom_read(rt2x00dev, EEPROM_ANTENNA, &word);
	if (word == 0xffff) {
		ERROR(rt2x00dev, "Invalid EEPROM data detected.\n");
		return -EINVAL;
	}

	return 0;
}

static int rt2400pci_init_eeprom(struct rt2x00_dev *rt2x00dev)
{
	u32 reg;
	u16 value;
	u16 eeprom;

	/*
	 * Read EEPROM word for configuration.
	 */
	rt2x00_eeprom_read(rt2x00dev, EEPROM_ANTENNA, &eeprom);

	/*
	 * Identify RF chipset.
	 */
	value = rt2x00_get_field16(eeprom, EEPROM_ANTENNA_RF_TYPE);
	rt2x00pci_register_read(rt2x00dev, CSR0, &reg);
	rt2x00_set_chip(rt2x00dev, RT2460, value,
			rt2x00_get_field32(reg, CSR0_REVISION));

	if (!rt2x00_rf(rt2x00dev, RF2420) && !rt2x00_rf(rt2x00dev, RF2421)) {
		ERROR(rt2x00dev, "Invalid RF chipset detected.\n");
		return -ENODEV;
	}

	/*
	 * Identify default antenna configuration.
	 */
	rt2x00dev->default_ant.tx =
	    rt2x00_get_field16(eeprom, EEPROM_ANTENNA_TX_DEFAULT);
	rt2x00dev->default_ant.rx =
	    rt2x00_get_field16(eeprom, EEPROM_ANTENNA_RX_DEFAULT);

	/*
	 * When the eeprom indicates SW_DIVERSITY use HW_DIVERSITY instead.
	 * I am not 100% sure about this, but the legacy drivers do not
	 * indicate antenna swapping in software is required when
	 * diversity is enabled.
	 */
	if (rt2x00dev->default_ant.tx == ANTENNA_SW_DIVERSITY)
		rt2x00dev->default_ant.tx = ANTENNA_HW_DIVERSITY;
	if (rt2x00dev->default_ant.rx == ANTENNA_SW_DIVERSITY)
		rt2x00dev->default_ant.rx = ANTENNA_HW_DIVERSITY;

	/*
	 * Store led mode, for correct led behaviour.
	 */
#ifdef CONFIG_RT2X00_LIB_LEDS
	value = rt2x00_get_field16(eeprom, EEPROM_ANTENNA_LED_MODE);

	rt2400pci_init_led(rt2x00dev, &rt2x00dev->led_radio, LED_TYPE_RADIO);
	if (value == LED_MODE_TXRX_ACTIVITY ||
	    value == LED_MODE_DEFAULT ||
	    value == LED_MODE_ASUS)
		rt2400pci_init_led(rt2x00dev, &rt2x00dev->led_qual,
				   LED_TYPE_ACTIVITY);
#endif /* CONFIG_RT2X00_LIB_LEDS */

	/*
	 * Detect if this device has an hardware controlled radio.
	 */
	if (rt2x00_get_field16(eeprom, EEPROM_ANTENNA_HARDWARE_RADIO))
		__set_bit(CAPABILITY_HW_BUTTON, &rt2x00dev->cap_flags);

	/*
	 * Check if the BBP tuning should be enabled.
	 */
	if (rt2x00_get_field16(eeprom, EEPROM_ANTENNA_RX_AGCVGC_TUNING))
		__set_bit(CAPABILITY_LINK_TUNING, &rt2x00dev->cap_flags);

	return 0;
}

/*
 * RF value list for RF2420 & RF2421
 * Supports: 2.4 GHz
 */
static const struct rf_channel rf_vals_b[] = {
	{ 1,  0x00022058, 0x000c1fda, 0x00000101, 0 },
	{ 2,  0x00022058, 0x000c1fee, 0x00000101, 0 },
	{ 3,  0x00022058, 0x000c2002, 0x00000101, 0 },
	{ 4,  0x00022058, 0x000c2016, 0x00000101, 0 },
	{ 5,  0x00022058, 0x000c202a, 0x00000101, 0 },
	{ 6,  0x00022058, 0x000c203e, 0x00000101, 0 },
	{ 7,  0x00022058, 0x000c2052, 0x00000101, 0 },
	{ 8,  0x00022058, 0x000c2066, 0x00000101, 0 },
	{ 9,  0x00022058, 0x000c207a, 0x00000101, 0 },
	{ 10, 0x00022058, 0x000c208e, 0x00000101, 0 },
	{ 11, 0x00022058, 0x000c20a2, 0x00000101, 0 },
	{ 12, 0x00022058, 0x000c20b6, 0x00000101, 0 },
	{ 13, 0x00022058, 0x000c20ca, 0x00000101, 0 },
	{ 14, 0x00022058, 0x000c20fa, 0x00000101, 0 },
};

static int rt2400pci_probe_hw_mode(struct rt2x00_dev *rt2x00dev)
{
	struct hw_mode_spec *spec = &rt2x00dev->spec;
	struct channel_info *info;
	char *tx_power;
	unsigned int i;

	/*
	 * Initialize all hw fields.
	 */
	rt2x00dev->hw->flags = IEEE80211_HW_HOST_BROADCAST_PS_BUFFERING |
			       IEEE80211_HW_SIGNAL_DBM |
			       IEEE80211_HW_SUPPORTS_PS |
			       IEEE80211_HW_PS_NULLFUNC_STACK;

	SET_IEEE80211_DEV(rt2x00dev->hw, rt2x00dev->dev);
	SET_IEEE80211_PERM_ADDR(rt2x00dev->hw,
				rt2x00_eeprom_addr(rt2x00dev,
						   EEPROM_MAC_ADDR_0));

	/*
	 * Initialize hw_mode information.
	 */
	spec->supported_bands = SUPPORT_BAND_2GHZ;
	spec->supported_rates = SUPPORT_RATE_CCK;

	spec->num_channels = ARRAY_SIZE(rf_vals_b);
	spec->channels = rf_vals_b;

	/*
	 * Create channel information array
	 */
	info = kcalloc(spec->num_channels, sizeof(*info), GFP_KERNEL);
	if (!info)
		return -ENOMEM;

	spec->channels_info = info;

	tx_power = rt2x00_eeprom_addr(rt2x00dev, EEPROM_TXPOWER_START);
	for (i = 0; i < 14; i++) {
		info[i].max_power = TXPOWER_FROM_DEV(MAX_TXPOWER);
		info[i].default_power1 = TXPOWER_FROM_DEV(tx_power[i]);
	}

	return 0;
}

static int rt2400pci_probe_hw(struct rt2x00_dev *rt2x00dev)
{
	int retval;
	u32 reg;

	/*
	 * Allocate eeprom data.
	 */
	retval = rt2400pci_validate_eeprom(rt2x00dev);
	if (retval)
		return retval;

	retval = rt2400pci_init_eeprom(rt2x00dev);
	if (retval)
		return retval;

	/*
	 * Enable rfkill polling by setting GPIO direction of the
	 * rfkill switch GPIO pin correctly.
	 */
	rt2x00pci_register_read(rt2x00dev, GPIOCSR, &reg);
<<<<<<< HEAD
	rt2x00_set_field32(&reg, GPIOCSR_BIT8, 1);
=======
	rt2x00_set_field32(&reg, GPIOCSR_DIR0, 1);
>>>>>>> 9316f0e3
	rt2x00pci_register_write(rt2x00dev, GPIOCSR, reg);

	/*
	 * Initialize hw specifications.
	 */
	retval = rt2400pci_probe_hw_mode(rt2x00dev);
	if (retval)
		return retval;

	/*
	 * This device requires the atim queue and DMA-mapped skbs.
	 */
	__set_bit(REQUIRE_ATIM_QUEUE, &rt2x00dev->cap_flags);
	__set_bit(REQUIRE_DMA, &rt2x00dev->cap_flags);
	__set_bit(REQUIRE_SW_SEQNO, &rt2x00dev->cap_flags);

	/*
	 * Set the rssi offset.
	 */
	rt2x00dev->rssi_offset = DEFAULT_RSSI_OFFSET;

	return 0;
}

/*
 * IEEE80211 stack callback functions.
 */
static int rt2400pci_conf_tx(struct ieee80211_hw *hw,
			     struct ieee80211_vif *vif, u16 queue,
			     const struct ieee80211_tx_queue_params *params)
{
	struct rt2x00_dev *rt2x00dev = hw->priv;

	/*
	 * We don't support variating cw_min and cw_max variables
	 * per queue. So by default we only configure the TX queue,
	 * and ignore all other configurations.
	 */
	if (queue != 0)
		return -EINVAL;

	if (rt2x00mac_conf_tx(hw, vif, queue, params))
		return -EINVAL;

	/*
	 * Write configuration to register.
	 */
	rt2400pci_config_cw(rt2x00dev,
			    rt2x00dev->tx->cw_min, rt2x00dev->tx->cw_max);

	return 0;
}

static u64 rt2400pci_get_tsf(struct ieee80211_hw *hw,
			     struct ieee80211_vif *vif)
{
	struct rt2x00_dev *rt2x00dev = hw->priv;
	u64 tsf;
	u32 reg;

	rt2x00pci_register_read(rt2x00dev, CSR17, &reg);
	tsf = (u64) rt2x00_get_field32(reg, CSR17_HIGH_TSFTIMER) << 32;
	rt2x00pci_register_read(rt2x00dev, CSR16, &reg);
	tsf |= rt2x00_get_field32(reg, CSR16_LOW_TSFTIMER);

	return tsf;
}

static int rt2400pci_tx_last_beacon(struct ieee80211_hw *hw)
{
	struct rt2x00_dev *rt2x00dev = hw->priv;
	u32 reg;

	rt2x00pci_register_read(rt2x00dev, CSR15, &reg);
	return rt2x00_get_field32(reg, CSR15_BEACON_SENT);
}

static const struct ieee80211_ops rt2400pci_mac80211_ops = {
	.tx			= rt2x00mac_tx,
	.start			= rt2x00mac_start,
	.stop			= rt2x00mac_stop,
	.add_interface		= rt2x00mac_add_interface,
	.remove_interface	= rt2x00mac_remove_interface,
	.config			= rt2x00mac_config,
	.configure_filter	= rt2x00mac_configure_filter,
	.sw_scan_start		= rt2x00mac_sw_scan_start,
	.sw_scan_complete	= rt2x00mac_sw_scan_complete,
	.get_stats		= rt2x00mac_get_stats,
	.bss_info_changed	= rt2x00mac_bss_info_changed,
	.conf_tx		= rt2400pci_conf_tx,
	.get_tsf		= rt2400pci_get_tsf,
	.tx_last_beacon		= rt2400pci_tx_last_beacon,
	.rfkill_poll		= rt2x00mac_rfkill_poll,
	.flush			= rt2x00mac_flush,
	.set_antenna		= rt2x00mac_set_antenna,
	.get_antenna		= rt2x00mac_get_antenna,
	.get_ringparam		= rt2x00mac_get_ringparam,
	.tx_frames_pending	= rt2x00mac_tx_frames_pending,
};

static const struct rt2x00lib_ops rt2400pci_rt2x00_ops = {
	.irq_handler		= rt2400pci_interrupt,
	.txstatus_tasklet	= rt2400pci_txstatus_tasklet,
	.tbtt_tasklet		= rt2400pci_tbtt_tasklet,
	.rxdone_tasklet		= rt2400pci_rxdone_tasklet,
	.probe_hw		= rt2400pci_probe_hw,
	.initialize		= rt2x00pci_initialize,
	.uninitialize		= rt2x00pci_uninitialize,
	.get_entry_state	= rt2400pci_get_entry_state,
	.clear_entry		= rt2400pci_clear_entry,
	.set_device_state	= rt2400pci_set_device_state,
	.rfkill_poll		= rt2400pci_rfkill_poll,
	.link_stats		= rt2400pci_link_stats,
	.reset_tuner		= rt2400pci_reset_tuner,
	.link_tuner		= rt2400pci_link_tuner,
	.start_queue		= rt2400pci_start_queue,
	.kick_queue		= rt2400pci_kick_queue,
	.stop_queue		= rt2400pci_stop_queue,
	.flush_queue		= rt2x00pci_flush_queue,
	.write_tx_desc		= rt2400pci_write_tx_desc,
	.write_beacon		= rt2400pci_write_beacon,
	.fill_rxdone		= rt2400pci_fill_rxdone,
	.config_filter		= rt2400pci_config_filter,
	.config_intf		= rt2400pci_config_intf,
	.config_erp		= rt2400pci_config_erp,
	.config_ant		= rt2400pci_config_ant,
	.config			= rt2400pci_config,
};

static const struct data_queue_desc rt2400pci_queue_rx = {
	.entry_num		= 24,
	.data_size		= DATA_FRAME_SIZE,
	.desc_size		= RXD_DESC_SIZE,
	.priv_size		= sizeof(struct queue_entry_priv_pci),
};

static const struct data_queue_desc rt2400pci_queue_tx = {
	.entry_num		= 24,
	.data_size		= DATA_FRAME_SIZE,
	.desc_size		= TXD_DESC_SIZE,
	.priv_size		= sizeof(struct queue_entry_priv_pci),
};

static const struct data_queue_desc rt2400pci_queue_bcn = {
	.entry_num		= 1,
	.data_size		= MGMT_FRAME_SIZE,
	.desc_size		= TXD_DESC_SIZE,
	.priv_size		= sizeof(struct queue_entry_priv_pci),
};

static const struct data_queue_desc rt2400pci_queue_atim = {
	.entry_num		= 8,
	.data_size		= DATA_FRAME_SIZE,
	.desc_size		= TXD_DESC_SIZE,
	.priv_size		= sizeof(struct queue_entry_priv_pci),
};

static const struct rt2x00_ops rt2400pci_ops = {
	.name			= KBUILD_MODNAME,
	.max_sta_intf		= 1,
	.max_ap_intf		= 1,
	.eeprom_size		= EEPROM_SIZE,
	.rf_size		= RF_SIZE,
	.tx_queues		= NUM_TX_QUEUES,
	.extra_tx_headroom	= 0,
	.rx			= &rt2400pci_queue_rx,
	.tx			= &rt2400pci_queue_tx,
	.bcn			= &rt2400pci_queue_bcn,
	.atim			= &rt2400pci_queue_atim,
	.lib			= &rt2400pci_rt2x00_ops,
	.hw			= &rt2400pci_mac80211_ops,
#ifdef CONFIG_RT2X00_LIB_DEBUGFS
	.debugfs		= &rt2400pci_rt2x00debug,
#endif /* CONFIG_RT2X00_LIB_DEBUGFS */
};

/*
 * RT2400pci module information.
 */
static DEFINE_PCI_DEVICE_TABLE(rt2400pci_device_table) = {
	{ PCI_DEVICE(0x1814, 0x0101) },
	{ 0, }
};


MODULE_AUTHOR(DRV_PROJECT);
MODULE_VERSION(DRV_VERSION);
MODULE_DESCRIPTION("Ralink RT2400 PCI & PCMCIA Wireless LAN driver.");
MODULE_SUPPORTED_DEVICE("Ralink RT2460 PCI & PCMCIA chipset based cards");
MODULE_DEVICE_TABLE(pci, rt2400pci_device_table);
MODULE_LICENSE("GPL");

static int rt2400pci_probe(struct pci_dev *pci_dev,
			   const struct pci_device_id *id)
{
	return rt2x00pci_probe(pci_dev, &rt2400pci_ops);
}

static struct pci_driver rt2400pci_driver = {
	.name		= KBUILD_MODNAME,
	.id_table	= rt2400pci_device_table,
	.probe		= rt2400pci_probe,
	.remove		= __devexit_p(rt2x00pci_remove),
	.suspend	= rt2x00pci_suspend,
	.resume		= rt2x00pci_resume,
};

module_pci_driver(rt2400pci_driver);<|MERGE_RESOLUTION|>--- conflicted
+++ resolved
@@ -1629,11 +1629,7 @@
 	 * rfkill switch GPIO pin correctly.
 	 */
 	rt2x00pci_register_read(rt2x00dev, GPIOCSR, &reg);
-<<<<<<< HEAD
-	rt2x00_set_field32(&reg, GPIOCSR_BIT8, 1);
-=======
 	rt2x00_set_field32(&reg, GPIOCSR_DIR0, 1);
->>>>>>> 9316f0e3
 	rt2x00pci_register_write(rt2x00dev, GPIOCSR, reg);
 
 	/*
