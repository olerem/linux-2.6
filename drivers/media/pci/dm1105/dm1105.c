--- conflicted
+++ resolved
@@ -850,16 +850,12 @@
 	.demod_address = 0x68,
 };
 
-<<<<<<< HEAD
 static struct ts2020_config dvbworld_ts2020_config  = {
 	.tuner_address = 0x60,
 	.clk_out_div = 1,
 };
 
-static int __devinit frontend_init(struct dm1105_dev *dev)
-=======
 static int frontend_init(struct dm1105_dev *dev)
->>>>>>> 68d6f84b
 {
 	int ret;
 
