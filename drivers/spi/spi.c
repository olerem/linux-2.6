// SPDX-License-Identifier: GPL-2.0-or-later
// SPI init/core code
//
// Copyright (C) 2005 David Brownell
// Copyright (C) 2008 Secret Lab Technologies Ltd.

#include <linux/kernel.h>
#include <linux/device.h>
#include <linux/init.h>
#include <linux/cache.h>
#include <linux/dma-mapping.h>
#include <linux/dmaengine.h>
#include <linux/mutex.h>
#include <linux/of_device.h>
#include <linux/of_irq.h>
#include <linux/clk/clk-conf.h>
#include <linux/slab.h>
#include <linux/mod_devicetable.h>
#include <linux/spi/spi.h>
#include <linux/spi/spi-mem.h>
#include <linux/of_gpio.h>
#include <linux/gpio/consumer.h>
#include <linux/pm_runtime.h>
#include <linux/pm_domain.h>
#include <linux/property.h>
#include <linux/export.h>
#include <linux/sched/rt.h>
#include <uapi/linux/sched/types.h>
#include <linux/delay.h>
#include <linux/kthread.h>
#include <linux/ioport.h>
#include <linux/acpi.h>
#include <linux/highmem.h>
#include <linux/idr.h>
#include <linux/platform_data/x86/apple.h>

#define CREATE_TRACE_POINTS
#include <trace/events/spi.h>
EXPORT_TRACEPOINT_SYMBOL(spi_transfer_start);
EXPORT_TRACEPOINT_SYMBOL(spi_transfer_stop);

#include "internals.h"

static DEFINE_IDR(spi_master_idr);

static void spidev_release(struct device *dev)
{
	struct spi_device	*spi = to_spi_device(dev);

	spi_controller_put(spi->controller);
	kfree(spi->driver_override);
	kfree(spi);
}

static ssize_t
modalias_show(struct device *dev, struct device_attribute *a, char *buf)
{
	const struct spi_device	*spi = to_spi_device(dev);
	int len;

	len = acpi_device_modalias(dev, buf, PAGE_SIZE - 1);
	if (len != -ENODEV)
		return len;

	return sprintf(buf, "%s%s\n", SPI_MODULE_PREFIX, spi->modalias);
}
static DEVICE_ATTR_RO(modalias);

static ssize_t driver_override_store(struct device *dev,
				     struct device_attribute *a,
				     const char *buf, size_t count)
{
	struct spi_device *spi = to_spi_device(dev);
	const char *end = memchr(buf, '\n', count);
	const size_t len = end ? end - buf : count;
	const char *driver_override, *old;

	/* We need to keep extra room for a newline when displaying value */
	if (len >= (PAGE_SIZE - 1))
		return -EINVAL;

	driver_override = kstrndup(buf, len, GFP_KERNEL);
	if (!driver_override)
		return -ENOMEM;

	device_lock(dev);
	old = spi->driver_override;
	if (len) {
		spi->driver_override = driver_override;
	} else {
		/* Empty string, disable driver override */
		spi->driver_override = NULL;
		kfree(driver_override);
	}
	device_unlock(dev);
	kfree(old);

	return count;
}

static ssize_t driver_override_show(struct device *dev,
				    struct device_attribute *a, char *buf)
{
	const struct spi_device *spi = to_spi_device(dev);
	ssize_t len;

	device_lock(dev);
	len = snprintf(buf, PAGE_SIZE, "%s\n", spi->driver_override ? : "");
	device_unlock(dev);
	return len;
}
static DEVICE_ATTR_RW(driver_override);

#define SPI_STATISTICS_ATTRS(field, file)				\
static ssize_t spi_controller_##field##_show(struct device *dev,	\
					     struct device_attribute *attr, \
					     char *buf)			\
{									\
	struct spi_controller *ctlr = container_of(dev,			\
					 struct spi_controller, dev);	\
	return spi_statistics_##field##_show(&ctlr->statistics, buf);	\
}									\
static struct device_attribute dev_attr_spi_controller_##field = {	\
	.attr = { .name = file, .mode = 0444 },				\
	.show = spi_controller_##field##_show,				\
};									\
static ssize_t spi_device_##field##_show(struct device *dev,		\
					 struct device_attribute *attr,	\
					char *buf)			\
{									\
	struct spi_device *spi = to_spi_device(dev);			\
	return spi_statistics_##field##_show(&spi->statistics, buf);	\
}									\
static struct device_attribute dev_attr_spi_device_##field = {		\
	.attr = { .name = file, .mode = 0444 },				\
	.show = spi_device_##field##_show,				\
}

#define SPI_STATISTICS_SHOW_NAME(name, file, field, format_string)	\
static ssize_t spi_statistics_##name##_show(struct spi_statistics *stat, \
					    char *buf)			\
{									\
	unsigned long flags;						\
	ssize_t len;							\
	spin_lock_irqsave(&stat->lock, flags);				\
	len = sprintf(buf, format_string, stat->field);			\
	spin_unlock_irqrestore(&stat->lock, flags);			\
	return len;							\
}									\
SPI_STATISTICS_ATTRS(name, file)

#define SPI_STATISTICS_SHOW(field, format_string)			\
	SPI_STATISTICS_SHOW_NAME(field, __stringify(field),		\
				 field, format_string)

SPI_STATISTICS_SHOW(messages, "%lu");
SPI_STATISTICS_SHOW(transfers, "%lu");
SPI_STATISTICS_SHOW(errors, "%lu");
SPI_STATISTICS_SHOW(timedout, "%lu");

SPI_STATISTICS_SHOW(spi_sync, "%lu");
SPI_STATISTICS_SHOW(spi_sync_immediate, "%lu");
SPI_STATISTICS_SHOW(spi_async, "%lu");

SPI_STATISTICS_SHOW(bytes, "%llu");
SPI_STATISTICS_SHOW(bytes_rx, "%llu");
SPI_STATISTICS_SHOW(bytes_tx, "%llu");

#define SPI_STATISTICS_TRANSFER_BYTES_HISTO(index, number)		\
	SPI_STATISTICS_SHOW_NAME(transfer_bytes_histo##index,		\
				 "transfer_bytes_histo_" number,	\
				 transfer_bytes_histo[index],  "%lu")
SPI_STATISTICS_TRANSFER_BYTES_HISTO(0,  "0-1");
SPI_STATISTICS_TRANSFER_BYTES_HISTO(1,  "2-3");
SPI_STATISTICS_TRANSFER_BYTES_HISTO(2,  "4-7");
SPI_STATISTICS_TRANSFER_BYTES_HISTO(3,  "8-15");
SPI_STATISTICS_TRANSFER_BYTES_HISTO(4,  "16-31");
SPI_STATISTICS_TRANSFER_BYTES_HISTO(5,  "32-63");
SPI_STATISTICS_TRANSFER_BYTES_HISTO(6,  "64-127");
SPI_STATISTICS_TRANSFER_BYTES_HISTO(7,  "128-255");
SPI_STATISTICS_TRANSFER_BYTES_HISTO(8,  "256-511");
SPI_STATISTICS_TRANSFER_BYTES_HISTO(9,  "512-1023");
SPI_STATISTICS_TRANSFER_BYTES_HISTO(10, "1024-2047");
SPI_STATISTICS_TRANSFER_BYTES_HISTO(11, "2048-4095");
SPI_STATISTICS_TRANSFER_BYTES_HISTO(12, "4096-8191");
SPI_STATISTICS_TRANSFER_BYTES_HISTO(13, "8192-16383");
SPI_STATISTICS_TRANSFER_BYTES_HISTO(14, "16384-32767");
SPI_STATISTICS_TRANSFER_BYTES_HISTO(15, "32768-65535");
SPI_STATISTICS_TRANSFER_BYTES_HISTO(16, "65536+");

SPI_STATISTICS_SHOW(transfers_split_maxsize, "%lu");

static struct attribute *spi_dev_attrs[] = {
	&dev_attr_modalias.attr,
	&dev_attr_driver_override.attr,
	NULL,
};

static const struct attribute_group spi_dev_group = {
	.attrs  = spi_dev_attrs,
};

static struct attribute *spi_device_statistics_attrs[] = {
	&dev_attr_spi_device_messages.attr,
	&dev_attr_spi_device_transfers.attr,
	&dev_attr_spi_device_errors.attr,
	&dev_attr_spi_device_timedout.attr,
	&dev_attr_spi_device_spi_sync.attr,
	&dev_attr_spi_device_spi_sync_immediate.attr,
	&dev_attr_spi_device_spi_async.attr,
	&dev_attr_spi_device_bytes.attr,
	&dev_attr_spi_device_bytes_rx.attr,
	&dev_attr_spi_device_bytes_tx.attr,
	&dev_attr_spi_device_transfer_bytes_histo0.attr,
	&dev_attr_spi_device_transfer_bytes_histo1.attr,
	&dev_attr_spi_device_transfer_bytes_histo2.attr,
	&dev_attr_spi_device_transfer_bytes_histo3.attr,
	&dev_attr_spi_device_transfer_bytes_histo4.attr,
	&dev_attr_spi_device_transfer_bytes_histo5.attr,
	&dev_attr_spi_device_transfer_bytes_histo6.attr,
	&dev_attr_spi_device_transfer_bytes_histo7.attr,
	&dev_attr_spi_device_transfer_bytes_histo8.attr,
	&dev_attr_spi_device_transfer_bytes_histo9.attr,
	&dev_attr_spi_device_transfer_bytes_histo10.attr,
	&dev_attr_spi_device_transfer_bytes_histo11.attr,
	&dev_attr_spi_device_transfer_bytes_histo12.attr,
	&dev_attr_spi_device_transfer_bytes_histo13.attr,
	&dev_attr_spi_device_transfer_bytes_histo14.attr,
	&dev_attr_spi_device_transfer_bytes_histo15.attr,
	&dev_attr_spi_device_transfer_bytes_histo16.attr,
	&dev_attr_spi_device_transfers_split_maxsize.attr,
	NULL,
};

static const struct attribute_group spi_device_statistics_group = {
	.name  = "statistics",
	.attrs  = spi_device_statistics_attrs,
};

static const struct attribute_group *spi_dev_groups[] = {
	&spi_dev_group,
	&spi_device_statistics_group,
	NULL,
};

static struct attribute *spi_controller_statistics_attrs[] = {
	&dev_attr_spi_controller_messages.attr,
	&dev_attr_spi_controller_transfers.attr,
	&dev_attr_spi_controller_errors.attr,
	&dev_attr_spi_controller_timedout.attr,
	&dev_attr_spi_controller_spi_sync.attr,
	&dev_attr_spi_controller_spi_sync_immediate.attr,
	&dev_attr_spi_controller_spi_async.attr,
	&dev_attr_spi_controller_bytes.attr,
	&dev_attr_spi_controller_bytes_rx.attr,
	&dev_attr_spi_controller_bytes_tx.attr,
	&dev_attr_spi_controller_transfer_bytes_histo0.attr,
	&dev_attr_spi_controller_transfer_bytes_histo1.attr,
	&dev_attr_spi_controller_transfer_bytes_histo2.attr,
	&dev_attr_spi_controller_transfer_bytes_histo3.attr,
	&dev_attr_spi_controller_transfer_bytes_histo4.attr,
	&dev_attr_spi_controller_transfer_bytes_histo5.attr,
	&dev_attr_spi_controller_transfer_bytes_histo6.attr,
	&dev_attr_spi_controller_transfer_bytes_histo7.attr,
	&dev_attr_spi_controller_transfer_bytes_histo8.attr,
	&dev_attr_spi_controller_transfer_bytes_histo9.attr,
	&dev_attr_spi_controller_transfer_bytes_histo10.attr,
	&dev_attr_spi_controller_transfer_bytes_histo11.attr,
	&dev_attr_spi_controller_transfer_bytes_histo12.attr,
	&dev_attr_spi_controller_transfer_bytes_histo13.attr,
	&dev_attr_spi_controller_transfer_bytes_histo14.attr,
	&dev_attr_spi_controller_transfer_bytes_histo15.attr,
	&dev_attr_spi_controller_transfer_bytes_histo16.attr,
	&dev_attr_spi_controller_transfers_split_maxsize.attr,
	NULL,
};

static const struct attribute_group spi_controller_statistics_group = {
	.name  = "statistics",
	.attrs  = spi_controller_statistics_attrs,
};

static const struct attribute_group *spi_master_groups[] = {
	&spi_controller_statistics_group,
	NULL,
};

void spi_statistics_add_transfer_stats(struct spi_statistics *stats,
				       struct spi_transfer *xfer,
				       struct spi_controller *ctlr)
{
	unsigned long flags;
	int l2len = min(fls(xfer->len), SPI_STATISTICS_HISTO_SIZE) - 1;

	if (l2len < 0)
		l2len = 0;

	spin_lock_irqsave(&stats->lock, flags);

	stats->transfers++;
	stats->transfer_bytes_histo[l2len]++;

	stats->bytes += xfer->len;
	if ((xfer->tx_buf) &&
	    (xfer->tx_buf != ctlr->dummy_tx))
		stats->bytes_tx += xfer->len;
	if ((xfer->rx_buf) &&
	    (xfer->rx_buf != ctlr->dummy_rx))
		stats->bytes_rx += xfer->len;

	spin_unlock_irqrestore(&stats->lock, flags);
}
EXPORT_SYMBOL_GPL(spi_statistics_add_transfer_stats);

/* modalias support makes "modprobe $MODALIAS" new-style hotplug work,
 * and the sysfs version makes coldplug work too.
 */

static const struct spi_device_id *spi_match_id(const struct spi_device_id *id,
						const struct spi_device *sdev)
{
	while (id->name[0]) {
		if (!strcmp(sdev->modalias, id->name))
			return id;
		id++;
	}
	return NULL;
}

const struct spi_device_id *spi_get_device_id(const struct spi_device *sdev)
{
	const struct spi_driver *sdrv = to_spi_driver(sdev->dev.driver);

	return spi_match_id(sdrv->id_table, sdev);
}
EXPORT_SYMBOL_GPL(spi_get_device_id);

static int spi_match_device(struct device *dev, struct device_driver *drv)
{
	const struct spi_device	*spi = to_spi_device(dev);
	const struct spi_driver	*sdrv = to_spi_driver(drv);

	/* Check override first, and if set, only use the named driver */
	if (spi->driver_override)
		return strcmp(spi->driver_override, drv->name) == 0;

	/* Attempt an OF style match */
	if (of_driver_match_device(dev, drv))
		return 1;

	/* Then try ACPI */
	if (acpi_driver_match_device(dev, drv))
		return 1;

	if (sdrv->id_table)
		return !!spi_match_id(sdrv->id_table, spi);

	return strcmp(spi->modalias, drv->name) == 0;
}

static int spi_uevent(struct device *dev, struct kobj_uevent_env *env)
{
	const struct spi_device		*spi = to_spi_device(dev);
	int rc;

	rc = acpi_device_uevent_modalias(dev, env);
	if (rc != -ENODEV)
		return rc;

	return add_uevent_var(env, "MODALIAS=%s%s", SPI_MODULE_PREFIX, spi->modalias);
}

static int spi_probe(struct device *dev)
{
	const struct spi_driver		*sdrv = to_spi_driver(dev->driver);
	struct spi_device		*spi = to_spi_device(dev);
	int ret;

	ret = of_clk_set_defaults(dev->of_node, false);
	if (ret)
		return ret;

	if (dev->of_node) {
		spi->irq = of_irq_get(dev->of_node, 0);
		if (spi->irq == -EPROBE_DEFER)
			return -EPROBE_DEFER;
		if (spi->irq < 0)
			spi->irq = 0;
	}

	ret = dev_pm_domain_attach(dev, true);
	if (ret)
		return ret;

	if (sdrv->probe) {
		ret = sdrv->probe(spi);
		if (ret)
			dev_pm_domain_detach(dev, true);
	}

	return ret;
}

static int spi_remove(struct device *dev)
{
	const struct spi_driver		*sdrv = to_spi_driver(dev->driver);

	if (sdrv->remove) {
		int ret;

		ret = sdrv->remove(to_spi_device(dev));
		if (ret)
			dev_warn(dev,
				 "Failed to unbind driver (%pe), ignoring\n",
				 ERR_PTR(ret));
	}

	dev_pm_domain_detach(dev, true);

	return 0;
}

static void spi_shutdown(struct device *dev)
{
	if (dev->driver) {
		const struct spi_driver	*sdrv = to_spi_driver(dev->driver);

		if (sdrv->shutdown)
			sdrv->shutdown(to_spi_device(dev));
	}
}

struct bus_type spi_bus_type = {
	.name		= "spi",
	.dev_groups	= spi_dev_groups,
	.match		= spi_match_device,
	.uevent		= spi_uevent,
	.probe		= spi_probe,
	.remove		= spi_remove,
	.shutdown	= spi_shutdown,
};
EXPORT_SYMBOL_GPL(spi_bus_type);

/**
 * __spi_register_driver - register a SPI driver
 * @owner: owner module of the driver to register
 * @sdrv: the driver to register
 * Context: can sleep
 *
 * Return: zero on success, else a negative error code.
 */
int __spi_register_driver(struct module *owner, struct spi_driver *sdrv)
{
	sdrv->driver.owner = owner;
	sdrv->driver.bus = &spi_bus_type;
	return driver_register(&sdrv->driver);
}
EXPORT_SYMBOL_GPL(__spi_register_driver);

/*-------------------------------------------------------------------------*/

/* SPI devices should normally not be created by SPI device drivers; that
 * would make them board-specific.  Similarly with SPI controller drivers.
 * Device registration normally goes into like arch/.../mach.../board-YYY.c
 * with other readonly (flashable) information about mainboard devices.
 */

struct boardinfo {
	struct list_head	list;
	struct spi_board_info	board_info;
};

static LIST_HEAD(board_list);
static LIST_HEAD(spi_controller_list);

/*
 * Used to protect add/del operation for board_info list and
 * spi_controller list, and their matching process
 * also used to protect object of type struct idr
 */
static DEFINE_MUTEX(board_lock);

/*
 * Prevents addition of devices with same chip select and
 * addition of devices below an unregistering controller.
 */
static DEFINE_MUTEX(spi_add_lock);

/**
 * spi_alloc_device - Allocate a new SPI device
 * @ctlr: Controller to which device is connected
 * Context: can sleep
 *
 * Allows a driver to allocate and initialize a spi_device without
 * registering it immediately.  This allows a driver to directly
 * fill the spi_device with device parameters before calling
 * spi_add_device() on it.
 *
 * Caller is responsible to call spi_add_device() on the returned
 * spi_device structure to add it to the SPI controller.  If the caller
 * needs to discard the spi_device without adding it, then it should
 * call spi_dev_put() on it.
 *
 * Return: a pointer to the new device, or NULL.
 */
struct spi_device *spi_alloc_device(struct spi_controller *ctlr)
{
	struct spi_device	*spi;

	if (!spi_controller_get(ctlr))
		return NULL;

	spi = kzalloc(sizeof(*spi), GFP_KERNEL);
	if (!spi) {
		spi_controller_put(ctlr);
		return NULL;
	}

	spi->master = spi->controller = ctlr;
	spi->dev.parent = &ctlr->dev;
	spi->dev.bus = &spi_bus_type;
	spi->dev.release = spidev_release;
	spi->cs_gpio = -ENOENT;
	spi->mode = ctlr->buswidth_override_bits;

	spin_lock_init(&spi->statistics.lock);

	device_initialize(&spi->dev);
	return spi;
}
EXPORT_SYMBOL_GPL(spi_alloc_device);

static void spi_dev_set_name(struct spi_device *spi)
{
	struct acpi_device *adev = ACPI_COMPANION(&spi->dev);

	if (adev) {
		dev_set_name(&spi->dev, "spi-%s", acpi_dev_name(adev));
		return;
	}

	dev_set_name(&spi->dev, "%s.%u", dev_name(&spi->controller->dev),
		     spi->chip_select);
}

static int spi_dev_check(struct device *dev, void *data)
{
	struct spi_device *spi = to_spi_device(dev);
	struct spi_device *new_spi = data;

	if (spi->controller == new_spi->controller &&
	    spi->chip_select == new_spi->chip_select)
		return -EBUSY;
	return 0;
}

static void spi_cleanup(struct spi_device *spi)
{
	if (spi->controller->cleanup)
		spi->controller->cleanup(spi);
}

/**
 * spi_add_device - Add spi_device allocated with spi_alloc_device
 * @spi: spi_device to register
 *
 * Companion function to spi_alloc_device.  Devices allocated with
 * spi_alloc_device can be added onto the spi bus with this function.
 *
 * Return: 0 on success; negative errno on failure
 */
int spi_add_device(struct spi_device *spi)
{
	struct spi_controller *ctlr = spi->controller;
	struct device *dev = ctlr->dev.parent;
	int status;

	/* Chipselects are numbered 0..max; validate. */
	if (spi->chip_select >= ctlr->num_chipselect) {
		dev_err(dev, "cs%d >= max %d\n", spi->chip_select,
			ctlr->num_chipselect);
		return -EINVAL;
	}

	/* Set the bus ID string */
	spi_dev_set_name(spi);

	/* We need to make sure there's no other device with this
	 * chipselect **BEFORE** we call setup(), else we'll trash
	 * its configuration.  Lock against concurrent add() calls.
	 */
	mutex_lock(&spi_add_lock);

	status = bus_for_each_dev(&spi_bus_type, NULL, spi, spi_dev_check);
	if (status) {
		dev_err(dev, "chipselect %d already in use\n",
				spi->chip_select);
		goto done;
	}

	/* Controller may unregister concurrently */
	if (IS_ENABLED(CONFIG_SPI_DYNAMIC) &&
	    !device_is_registered(&ctlr->dev)) {
		status = -ENODEV;
		goto done;
	}

	/* Descriptors take precedence */
	if (ctlr->cs_gpiods)
		spi->cs_gpiod = ctlr->cs_gpiods[spi->chip_select];
	else if (ctlr->cs_gpios)
		spi->cs_gpio = ctlr->cs_gpios[spi->chip_select];

	/* Drivers may modify this initial i/o setup, but will
	 * normally rely on the device being setup.  Devices
	 * using SPI_CS_HIGH can't coexist well otherwise...
	 */
	status = spi_setup(spi);
	if (status < 0) {
		dev_err(dev, "can't setup %s, status %d\n",
				dev_name(&spi->dev), status);
		goto done;
	}

	/* Device may be bound to an active driver when this returns */
	status = device_add(&spi->dev);
	if (status < 0) {
		dev_err(dev, "can't add %s, status %d\n",
				dev_name(&spi->dev), status);
		spi_cleanup(spi);
	} else {
		dev_dbg(dev, "registered child %s\n", dev_name(&spi->dev));
	}

done:
	mutex_unlock(&spi_add_lock);
	return status;
}
EXPORT_SYMBOL_GPL(spi_add_device);

/**
 * spi_new_device - instantiate one new SPI device
 * @ctlr: Controller to which device is connected
 * @chip: Describes the SPI device
 * Context: can sleep
 *
 * On typical mainboards, this is purely internal; and it's not needed
 * after board init creates the hard-wired devices.  Some development
 * platforms may not be able to use spi_register_board_info though, and
 * this is exported so that for example a USB or parport based adapter
 * driver could add devices (which it would learn about out-of-band).
 *
 * Return: the new device, or NULL.
 */
struct spi_device *spi_new_device(struct spi_controller *ctlr,
				  struct spi_board_info *chip)
{
	struct spi_device	*proxy;
	int			status;

	/* NOTE:  caller did any chip->bus_num checks necessary.
	 *
	 * Also, unless we change the return value convention to use
	 * error-or-pointer (not NULL-or-pointer), troubleshootability
	 * suggests syslogged diagnostics are best here (ugh).
	 */

	proxy = spi_alloc_device(ctlr);
	if (!proxy)
		return NULL;

	WARN_ON(strlen(chip->modalias) >= sizeof(proxy->modalias));

	proxy->chip_select = chip->chip_select;
	proxy->max_speed_hz = chip->max_speed_hz;
	proxy->mode = chip->mode;
	proxy->irq = chip->irq;
	strlcpy(proxy->modalias, chip->modalias, sizeof(proxy->modalias));
	proxy->dev.platform_data = (void *) chip->platform_data;
	proxy->controller_data = chip->controller_data;
	proxy->controller_state = NULL;

	if (chip->swnode) {
		status = device_add_software_node(&proxy->dev, chip->swnode);
		if (status) {
			dev_err(&ctlr->dev, "failed to add software node to '%s': %d\n",
				chip->modalias, status);
			goto err_dev_put;
		}
	}

	status = spi_add_device(proxy);
	if (status < 0)
		goto err_dev_put;

	return proxy;

err_dev_put:
	device_remove_software_node(&proxy->dev);
	spi_dev_put(proxy);
	return NULL;
}
EXPORT_SYMBOL_GPL(spi_new_device);

/**
 * spi_unregister_device - unregister a single SPI device
 * @spi: spi_device to unregister
 *
 * Start making the passed SPI device vanish. Normally this would be handled
 * by spi_unregister_controller().
 */
void spi_unregister_device(struct spi_device *spi)
{
	if (!spi)
		return;

	if (spi->dev.of_node) {
		of_node_clear_flag(spi->dev.of_node, OF_POPULATED);
		of_node_put(spi->dev.of_node);
	}
	if (ACPI_COMPANION(&spi->dev))
		acpi_device_clear_enumerated(ACPI_COMPANION(&spi->dev));
	device_remove_software_node(&spi->dev);
<<<<<<< HEAD
	device_unregister(&spi->dev);
=======
	device_del(&spi->dev);
	spi_cleanup(spi);
	put_device(&spi->dev);
>>>>>>> 8e0eb2fb
}
EXPORT_SYMBOL_GPL(spi_unregister_device);

static void spi_match_controller_to_boardinfo(struct spi_controller *ctlr,
					      struct spi_board_info *bi)
{
	struct spi_device *dev;

	if (ctlr->bus_num != bi->bus_num)
		return;

	dev = spi_new_device(ctlr, bi);
	if (!dev)
		dev_err(ctlr->dev.parent, "can't create new device for %s\n",
			bi->modalias);
}

/**
 * spi_register_board_info - register SPI devices for a given board
 * @info: array of chip descriptors
 * @n: how many descriptors are provided
 * Context: can sleep
 *
 * Board-specific early init code calls this (probably during arch_initcall)
 * with segments of the SPI device table.  Any device nodes are created later,
 * after the relevant parent SPI controller (bus_num) is defined.  We keep
 * this table of devices forever, so that reloading a controller driver will
 * not make Linux forget about these hard-wired devices.
 *
 * Other code can also call this, e.g. a particular add-on board might provide
 * SPI devices through its expansion connector, so code initializing that board
 * would naturally declare its SPI devices.
 *
 * The board info passed can safely be __initdata ... but be careful of
 * any embedded pointers (platform_data, etc), they're copied as-is.
 *
 * Return: zero on success, else a negative error code.
 */
int spi_register_board_info(struct spi_board_info const *info, unsigned n)
{
	struct boardinfo *bi;
	int i;

	if (!n)
		return 0;

	bi = kcalloc(n, sizeof(*bi), GFP_KERNEL);
	if (!bi)
		return -ENOMEM;

	for (i = 0; i < n; i++, bi++, info++) {
		struct spi_controller *ctlr;

		memcpy(&bi->board_info, info, sizeof(*info));

		mutex_lock(&board_lock);
		list_add_tail(&bi->list, &board_list);
		list_for_each_entry(ctlr, &spi_controller_list, list)
			spi_match_controller_to_boardinfo(ctlr,
							  &bi->board_info);
		mutex_unlock(&board_lock);
	}

	return 0;
}

/*-------------------------------------------------------------------------*/

static void spi_set_cs(struct spi_device *spi, bool enable, bool force)
{
	bool activate = enable;

	/*
	 * Avoid calling into the driver (or doing delays) if the chip select
	 * isn't actually changing from the last time this was called.
	 */
	if (!force && (spi->controller->last_cs_enable == enable) &&
	    (spi->controller->last_cs_mode_high == (spi->mode & SPI_CS_HIGH)))
		return;

	spi->controller->last_cs_enable = enable;
	spi->controller->last_cs_mode_high = spi->mode & SPI_CS_HIGH;

	if (spi->cs_gpiod || gpio_is_valid(spi->cs_gpio) ||
	    !spi->controller->set_cs_timing) {
		if (activate)
			spi_delay_exec(&spi->controller->cs_setup, NULL);
		else
			spi_delay_exec(&spi->controller->cs_hold, NULL);
	}

	if (spi->mode & SPI_CS_HIGH)
		enable = !enable;

	if (spi->cs_gpiod || gpio_is_valid(spi->cs_gpio)) {
		if (!(spi->mode & SPI_NO_CS)) {
<<<<<<< HEAD
			if (spi->cs_gpiod)
				/* polarity handled by gpiolib */
				gpiod_set_value_cansleep(spi->cs_gpiod, activate);
			else
=======
			if (spi->cs_gpiod) {
				/*
				 * Historically ACPI has no means of the GPIO polarity and
				 * thus the SPISerialBus() resource defines it on the per-chip
				 * basis. In order to avoid a chain of negations, the GPIO
				 * polarity is considered being Active High. Even for the cases
				 * when _DSD() is involved (in the updated versions of ACPI)
				 * the GPIO CS polarity must be defined Active High to avoid
				 * ambiguity. That's why we use enable, that takes SPI_CS_HIGH
				 * into account.
				 */
				if (has_acpi_companion(&spi->dev))
					gpiod_set_value_cansleep(spi->cs_gpiod, !enable);
				else
					/* Polarity handled by GPIO library */
					gpiod_set_value_cansleep(spi->cs_gpiod, activate);
			} else {
>>>>>>> 8e0eb2fb
				/*
				 * invert the enable line, as active low is
				 * default for SPI.
				 */
				gpio_set_value_cansleep(spi->cs_gpio, !enable);
			}
		}
		/* Some SPI masters need both GPIO CS & slave_select */
		if ((spi->controller->flags & SPI_MASTER_GPIO_SS) &&
		    spi->controller->set_cs)
			spi->controller->set_cs(spi, !enable);
	} else if (spi->controller->set_cs) {
		spi->controller->set_cs(spi, !enable);
	}

	if (spi->cs_gpiod || gpio_is_valid(spi->cs_gpio) ||
	    !spi->controller->set_cs_timing) {
		if (!activate)
			spi_delay_exec(&spi->controller->cs_inactive, NULL);
	}
}

#ifdef CONFIG_HAS_DMA
int spi_map_buf(struct spi_controller *ctlr, struct device *dev,
		struct sg_table *sgt, void *buf, size_t len,
		enum dma_data_direction dir)
{
	const bool vmalloced_buf = is_vmalloc_addr(buf);
	unsigned int max_seg_size = dma_get_max_seg_size(dev);
#ifdef CONFIG_HIGHMEM
	const bool kmap_buf = ((unsigned long)buf >= PKMAP_BASE &&
				(unsigned long)buf < (PKMAP_BASE +
					(LAST_PKMAP * PAGE_SIZE)));
#else
	const bool kmap_buf = false;
#endif
	int desc_len;
	int sgs;
	struct page *vm_page;
	struct scatterlist *sg;
	void *sg_buf;
	size_t min;
	int i, ret;

	if (vmalloced_buf || kmap_buf) {
		desc_len = min_t(int, max_seg_size, PAGE_SIZE);
		sgs = DIV_ROUND_UP(len + offset_in_page(buf), desc_len);
	} else if (virt_addr_valid(buf)) {
		desc_len = min_t(int, max_seg_size, ctlr->max_dma_len);
		sgs = DIV_ROUND_UP(len, desc_len);
	} else {
		return -EINVAL;
	}

	ret = sg_alloc_table(sgt, sgs, GFP_KERNEL);
	if (ret != 0)
		return ret;

	sg = &sgt->sgl[0];
	for (i = 0; i < sgs; i++) {

		if (vmalloced_buf || kmap_buf) {
			/*
			 * Next scatterlist entry size is the minimum between
			 * the desc_len and the remaining buffer length that
			 * fits in a page.
			 */
			min = min_t(size_t, desc_len,
				    min_t(size_t, len,
					  PAGE_SIZE - offset_in_page(buf)));
			if (vmalloced_buf)
				vm_page = vmalloc_to_page(buf);
			else
				vm_page = kmap_to_page(buf);
			if (!vm_page) {
				sg_free_table(sgt);
				return -ENOMEM;
			}
			sg_set_page(sg, vm_page,
				    min, offset_in_page(buf));
		} else {
			min = min_t(size_t, len, desc_len);
			sg_buf = buf;
			sg_set_buf(sg, sg_buf, min);
		}

		buf += min;
		len -= min;
		sg = sg_next(sg);
	}

	ret = dma_map_sg(dev, sgt->sgl, sgt->nents, dir);
	if (!ret)
		ret = -ENOMEM;
	if (ret < 0) {
		sg_free_table(sgt);
		return ret;
	}

	sgt->nents = ret;

	return 0;
}

void spi_unmap_buf(struct spi_controller *ctlr, struct device *dev,
		   struct sg_table *sgt, enum dma_data_direction dir)
{
	if (sgt->orig_nents) {
		dma_unmap_sg(dev, sgt->sgl, sgt->orig_nents, dir);
		sg_free_table(sgt);
	}
}

static int __spi_map_msg(struct spi_controller *ctlr, struct spi_message *msg)
{
	struct device *tx_dev, *rx_dev;
	struct spi_transfer *xfer;
	int ret;

	if (!ctlr->can_dma)
		return 0;

	if (ctlr->dma_tx)
		tx_dev = ctlr->dma_tx->device->dev;
	else
		tx_dev = ctlr->dev.parent;

	if (ctlr->dma_rx)
		rx_dev = ctlr->dma_rx->device->dev;
	else
		rx_dev = ctlr->dev.parent;

	list_for_each_entry(xfer, &msg->transfers, transfer_list) {
		if (!ctlr->can_dma(ctlr, msg->spi, xfer))
			continue;

		if (xfer->tx_buf != NULL) {
			ret = spi_map_buf(ctlr, tx_dev, &xfer->tx_sg,
					  (void *)xfer->tx_buf, xfer->len,
					  DMA_TO_DEVICE);
			if (ret != 0)
				return ret;
		}

		if (xfer->rx_buf != NULL) {
			ret = spi_map_buf(ctlr, rx_dev, &xfer->rx_sg,
					  xfer->rx_buf, xfer->len,
					  DMA_FROM_DEVICE);
			if (ret != 0) {
				spi_unmap_buf(ctlr, tx_dev, &xfer->tx_sg,
					      DMA_TO_DEVICE);
				return ret;
			}
		}
	}

	ctlr->cur_msg_mapped = true;

	return 0;
}

static int __spi_unmap_msg(struct spi_controller *ctlr, struct spi_message *msg)
{
	struct spi_transfer *xfer;
	struct device *tx_dev, *rx_dev;

	if (!ctlr->cur_msg_mapped || !ctlr->can_dma)
		return 0;

	if (ctlr->dma_tx)
		tx_dev = ctlr->dma_tx->device->dev;
	else
		tx_dev = ctlr->dev.parent;

	if (ctlr->dma_rx)
		rx_dev = ctlr->dma_rx->device->dev;
	else
		rx_dev = ctlr->dev.parent;

	list_for_each_entry(xfer, &msg->transfers, transfer_list) {
		if (!ctlr->can_dma(ctlr, msg->spi, xfer))
			continue;

		spi_unmap_buf(ctlr, rx_dev, &xfer->rx_sg, DMA_FROM_DEVICE);
		spi_unmap_buf(ctlr, tx_dev, &xfer->tx_sg, DMA_TO_DEVICE);
	}

	ctlr->cur_msg_mapped = false;

	return 0;
}
#else /* !CONFIG_HAS_DMA */
static inline int __spi_map_msg(struct spi_controller *ctlr,
				struct spi_message *msg)
{
	return 0;
}

static inline int __spi_unmap_msg(struct spi_controller *ctlr,
				  struct spi_message *msg)
{
	return 0;
}
#endif /* !CONFIG_HAS_DMA */

static inline int spi_unmap_msg(struct spi_controller *ctlr,
				struct spi_message *msg)
{
	struct spi_transfer *xfer;

	list_for_each_entry(xfer, &msg->transfers, transfer_list) {
		/*
		 * Restore the original value of tx_buf or rx_buf if they are
		 * NULL.
		 */
		if (xfer->tx_buf == ctlr->dummy_tx)
			xfer->tx_buf = NULL;
		if (xfer->rx_buf == ctlr->dummy_rx)
			xfer->rx_buf = NULL;
	}

	return __spi_unmap_msg(ctlr, msg);
}

static int spi_map_msg(struct spi_controller *ctlr, struct spi_message *msg)
{
	struct spi_transfer *xfer;
	void *tmp;
	unsigned int max_tx, max_rx;

	if ((ctlr->flags & (SPI_CONTROLLER_MUST_RX | SPI_CONTROLLER_MUST_TX))
		&& !(msg->spi->mode & SPI_3WIRE)) {
		max_tx = 0;
		max_rx = 0;

		list_for_each_entry(xfer, &msg->transfers, transfer_list) {
			if ((ctlr->flags & SPI_CONTROLLER_MUST_TX) &&
			    !xfer->tx_buf)
				max_tx = max(xfer->len, max_tx);
			if ((ctlr->flags & SPI_CONTROLLER_MUST_RX) &&
			    !xfer->rx_buf)
				max_rx = max(xfer->len, max_rx);
		}

		if (max_tx) {
			tmp = krealloc(ctlr->dummy_tx, max_tx,
				       GFP_KERNEL | GFP_DMA);
			if (!tmp)
				return -ENOMEM;
			ctlr->dummy_tx = tmp;
			memset(tmp, 0, max_tx);
		}

		if (max_rx) {
			tmp = krealloc(ctlr->dummy_rx, max_rx,
				       GFP_KERNEL | GFP_DMA);
			if (!tmp)
				return -ENOMEM;
			ctlr->dummy_rx = tmp;
		}

		if (max_tx || max_rx) {
			list_for_each_entry(xfer, &msg->transfers,
					    transfer_list) {
				if (!xfer->len)
					continue;
				if (!xfer->tx_buf)
					xfer->tx_buf = ctlr->dummy_tx;
				if (!xfer->rx_buf)
					xfer->rx_buf = ctlr->dummy_rx;
			}
		}
	}

	return __spi_map_msg(ctlr, msg);
}

static int spi_transfer_wait(struct spi_controller *ctlr,
			     struct spi_message *msg,
			     struct spi_transfer *xfer)
{
	struct spi_statistics *statm = &ctlr->statistics;
	struct spi_statistics *stats = &msg->spi->statistics;
	u32 speed_hz = xfer->speed_hz;
	unsigned long long ms;

	if (spi_controller_is_slave(ctlr)) {
		if (wait_for_completion_interruptible(&ctlr->xfer_completion)) {
			dev_dbg(&msg->spi->dev, "SPI transfer interrupted\n");
			return -EINTR;
		}
	} else {
		if (!speed_hz)
			speed_hz = 100000;

		ms = 8LL * 1000LL * xfer->len;
		do_div(ms, speed_hz);
		ms += ms + 200; /* some tolerance */

		if (ms > UINT_MAX)
			ms = UINT_MAX;

		ms = wait_for_completion_timeout(&ctlr->xfer_completion,
						 msecs_to_jiffies(ms));

		if (ms == 0) {
			SPI_STATISTICS_INCREMENT_FIELD(statm, timedout);
			SPI_STATISTICS_INCREMENT_FIELD(stats, timedout);
			dev_err(&msg->spi->dev,
				"SPI transfer timed out\n");
			return -ETIMEDOUT;
		}
	}

	return 0;
}

static void _spi_transfer_delay_ns(u32 ns)
{
	if (!ns)
		return;
	if (ns <= 1000) {
		ndelay(ns);
	} else {
		u32 us = DIV_ROUND_UP(ns, 1000);

		if (us <= 10)
			udelay(us);
		else
			usleep_range(us, us + DIV_ROUND_UP(us, 10));
	}
}

int spi_delay_to_ns(struct spi_delay *_delay, struct spi_transfer *xfer)
{
	u32 delay = _delay->value;
	u32 unit = _delay->unit;
	u32 hz;

	if (!delay)
		return 0;

	switch (unit) {
	case SPI_DELAY_UNIT_USECS:
		delay *= 1000;
		break;
	case SPI_DELAY_UNIT_NSECS: /* nothing to do here */
		break;
	case SPI_DELAY_UNIT_SCK:
		/* clock cycles need to be obtained from spi_transfer */
		if (!xfer)
			return -EINVAL;
		/* if there is no effective speed know, then approximate
		 * by underestimating with half the requested hz
		 */
		hz = xfer->effective_speed_hz ?: xfer->speed_hz / 2;
		if (!hz)
			return -EINVAL;
		delay *= DIV_ROUND_UP(1000000000, hz);
		break;
	default:
		return -EINVAL;
	}

	return delay;
}
EXPORT_SYMBOL_GPL(spi_delay_to_ns);

int spi_delay_exec(struct spi_delay *_delay, struct spi_transfer *xfer)
{
	int delay;

	might_sleep();

	if (!_delay)
		return -EINVAL;

	delay = spi_delay_to_ns(_delay, xfer);
	if (delay < 0)
		return delay;

	_spi_transfer_delay_ns(delay);

	return 0;
}
EXPORT_SYMBOL_GPL(spi_delay_exec);

static void _spi_transfer_cs_change_delay(struct spi_message *msg,
					  struct spi_transfer *xfer)
{
	u32 delay = xfer->cs_change_delay.value;
	u32 unit = xfer->cs_change_delay.unit;
	int ret;

	/* return early on "fast" mode - for everything but USECS */
	if (!delay) {
		if (unit == SPI_DELAY_UNIT_USECS)
			_spi_transfer_delay_ns(10000);
		return;
	}

	ret = spi_delay_exec(&xfer->cs_change_delay, xfer);
	if (ret) {
		dev_err_once(&msg->spi->dev,
			     "Use of unsupported delay unit %i, using default of 10us\n",
			     unit);
		_spi_transfer_delay_ns(10000);
	}
}

/*
 * spi_transfer_one_message - Default implementation of transfer_one_message()
 *
 * This is a standard implementation of transfer_one_message() for
 * drivers which implement a transfer_one() operation.  It provides
 * standard handling of delays and chip select management.
 */
static int spi_transfer_one_message(struct spi_controller *ctlr,
				    struct spi_message *msg)
{
	struct spi_transfer *xfer;
	bool keep_cs = false;
	int ret = 0;
	struct spi_statistics *statm = &ctlr->statistics;
	struct spi_statistics *stats = &msg->spi->statistics;

	spi_set_cs(msg->spi, true, false);

	SPI_STATISTICS_INCREMENT_FIELD(statm, messages);
	SPI_STATISTICS_INCREMENT_FIELD(stats, messages);

	list_for_each_entry(xfer, &msg->transfers, transfer_list) {
		trace_spi_transfer_start(msg, xfer);

		spi_statistics_add_transfer_stats(statm, xfer, ctlr);
		spi_statistics_add_transfer_stats(stats, xfer, ctlr);

		if (!ctlr->ptp_sts_supported) {
			xfer->ptp_sts_word_pre = 0;
			ptp_read_system_prets(xfer->ptp_sts);
		}

		if ((xfer->tx_buf || xfer->rx_buf) && xfer->len) {
			reinit_completion(&ctlr->xfer_completion);

fallback_pio:
			ret = ctlr->transfer_one(ctlr, msg->spi, xfer);
			if (ret < 0) {
				if (ctlr->cur_msg_mapped &&
				   (xfer->error & SPI_TRANS_FAIL_NO_START)) {
					__spi_unmap_msg(ctlr, msg);
					ctlr->fallback = true;
					xfer->error &= ~SPI_TRANS_FAIL_NO_START;
					goto fallback_pio;
				}

				SPI_STATISTICS_INCREMENT_FIELD(statm,
							       errors);
				SPI_STATISTICS_INCREMENT_FIELD(stats,
							       errors);
				dev_err(&msg->spi->dev,
					"SPI transfer failed: %d\n", ret);
				goto out;
			}

			if (ret > 0) {
				ret = spi_transfer_wait(ctlr, msg, xfer);
				if (ret < 0)
					msg->status = ret;
			}
		} else {
			if (xfer->len)
				dev_err(&msg->spi->dev,
					"Bufferless transfer has length %u\n",
					xfer->len);
		}

		if (!ctlr->ptp_sts_supported) {
			ptp_read_system_postts(xfer->ptp_sts);
			xfer->ptp_sts_word_post = xfer->len;
		}

		trace_spi_transfer_stop(msg, xfer);

		if (msg->status != -EINPROGRESS)
			goto out;

		spi_transfer_delay_exec(xfer);

		if (xfer->cs_change) {
			if (list_is_last(&xfer->transfer_list,
					 &msg->transfers)) {
				keep_cs = true;
			} else {
				spi_set_cs(msg->spi, false, false);
				_spi_transfer_cs_change_delay(msg, xfer);
				spi_set_cs(msg->spi, true, false);
			}
		}

		msg->actual_length += xfer->len;
	}

out:
	if (ret != 0 || !keep_cs)
		spi_set_cs(msg->spi, false, false);

	if (msg->status == -EINPROGRESS)
		msg->status = ret;

	if (msg->status && ctlr->handle_err)
		ctlr->handle_err(ctlr, msg);

	spi_finalize_current_message(ctlr);

	return ret;
}

/**
 * spi_finalize_current_transfer - report completion of a transfer
 * @ctlr: the controller reporting completion
 *
 * Called by SPI drivers using the core transfer_one_message()
 * implementation to notify it that the current interrupt driven
 * transfer has finished and the next one may be scheduled.
 */
void spi_finalize_current_transfer(struct spi_controller *ctlr)
{
	complete(&ctlr->xfer_completion);
}
EXPORT_SYMBOL_GPL(spi_finalize_current_transfer);

static void spi_idle_runtime_pm(struct spi_controller *ctlr)
{
	if (ctlr->auto_runtime_pm) {
		pm_runtime_mark_last_busy(ctlr->dev.parent);
		pm_runtime_put_autosuspend(ctlr->dev.parent);
	}
}

/**
 * __spi_pump_messages - function which processes spi message queue
 * @ctlr: controller to process queue for
 * @in_kthread: true if we are in the context of the message pump thread
 *
 * This function checks if there is any spi message in the queue that
 * needs processing and if so call out to the driver to initialize hardware
 * and transfer each message.
 *
 * Note that it is called both from the kthread itself and also from
 * inside spi_sync(); the queue extraction handling at the top of the
 * function should deal with this safely.
 */
static void __spi_pump_messages(struct spi_controller *ctlr, bool in_kthread)
{
	struct spi_transfer *xfer;
	struct spi_message *msg;
	bool was_busy = false;
	unsigned long flags;
	int ret;

	/* Lock queue */
	spin_lock_irqsave(&ctlr->queue_lock, flags);

	/* Make sure we are not already running a message */
	if (ctlr->cur_msg) {
		spin_unlock_irqrestore(&ctlr->queue_lock, flags);
		return;
	}

	/* If another context is idling the device then defer */
	if (ctlr->idling) {
		kthread_queue_work(ctlr->kworker, &ctlr->pump_messages);
		spin_unlock_irqrestore(&ctlr->queue_lock, flags);
		return;
	}

	/* Check if the queue is idle */
	if (list_empty(&ctlr->queue) || !ctlr->running) {
		if (!ctlr->busy) {
			spin_unlock_irqrestore(&ctlr->queue_lock, flags);
			return;
		}

		/* Defer any non-atomic teardown to the thread */
		if (!in_kthread) {
			if (!ctlr->dummy_rx && !ctlr->dummy_tx &&
			    !ctlr->unprepare_transfer_hardware) {
				spi_idle_runtime_pm(ctlr);
				ctlr->busy = false;
				trace_spi_controller_idle(ctlr);
			} else {
				kthread_queue_work(ctlr->kworker,
						   &ctlr->pump_messages);
			}
			spin_unlock_irqrestore(&ctlr->queue_lock, flags);
			return;
		}

		ctlr->busy = false;
		ctlr->idling = true;
		spin_unlock_irqrestore(&ctlr->queue_lock, flags);

		kfree(ctlr->dummy_rx);
		ctlr->dummy_rx = NULL;
		kfree(ctlr->dummy_tx);
		ctlr->dummy_tx = NULL;
		if (ctlr->unprepare_transfer_hardware &&
		    ctlr->unprepare_transfer_hardware(ctlr))
			dev_err(&ctlr->dev,
				"failed to unprepare transfer hardware\n");
		spi_idle_runtime_pm(ctlr);
		trace_spi_controller_idle(ctlr);

		spin_lock_irqsave(&ctlr->queue_lock, flags);
		ctlr->idling = false;
		spin_unlock_irqrestore(&ctlr->queue_lock, flags);
		return;
	}

	/* Extract head of queue */
	msg = list_first_entry(&ctlr->queue, struct spi_message, queue);
	ctlr->cur_msg = msg;

	list_del_init(&msg->queue);
	if (ctlr->busy)
		was_busy = true;
	else
		ctlr->busy = true;
	spin_unlock_irqrestore(&ctlr->queue_lock, flags);

	mutex_lock(&ctlr->io_mutex);

	if (!was_busy && ctlr->auto_runtime_pm) {
		ret = pm_runtime_get_sync(ctlr->dev.parent);
		if (ret < 0) {
			pm_runtime_put_noidle(ctlr->dev.parent);
			dev_err(&ctlr->dev, "Failed to power device: %d\n",
				ret);
			mutex_unlock(&ctlr->io_mutex);
			return;
		}
	}

	if (!was_busy)
		trace_spi_controller_busy(ctlr);

	if (!was_busy && ctlr->prepare_transfer_hardware) {
		ret = ctlr->prepare_transfer_hardware(ctlr);
		if (ret) {
			dev_err(&ctlr->dev,
				"failed to prepare transfer hardware: %d\n",
				ret);

			if (ctlr->auto_runtime_pm)
				pm_runtime_put(ctlr->dev.parent);

			msg->status = ret;
			spi_finalize_current_message(ctlr);

			mutex_unlock(&ctlr->io_mutex);
			return;
		}
	}

	trace_spi_message_start(msg);

	if (ctlr->prepare_message) {
		ret = ctlr->prepare_message(ctlr, msg);
		if (ret) {
			dev_err(&ctlr->dev, "failed to prepare message: %d\n",
				ret);
			msg->status = ret;
			spi_finalize_current_message(ctlr);
			goto out;
		}
		ctlr->cur_msg_prepared = true;
	}

	ret = spi_map_msg(ctlr, msg);
	if (ret) {
		msg->status = ret;
		spi_finalize_current_message(ctlr);
		goto out;
	}

	if (!ctlr->ptp_sts_supported && !ctlr->transfer_one) {
		list_for_each_entry(xfer, &msg->transfers, transfer_list) {
			xfer->ptp_sts_word_pre = 0;
			ptp_read_system_prets(xfer->ptp_sts);
		}
	}

	ret = ctlr->transfer_one_message(ctlr, msg);
	if (ret) {
		dev_err(&ctlr->dev,
			"failed to transfer one message from queue\n");
		goto out;
	}

out:
	mutex_unlock(&ctlr->io_mutex);

	/* Prod the scheduler in case transfer_one() was busy waiting */
	if (!ret)
		cond_resched();
}

/**
 * spi_pump_messages - kthread work function which processes spi message queue
 * @work: pointer to kthread work struct contained in the controller struct
 */
static void spi_pump_messages(struct kthread_work *work)
{
	struct spi_controller *ctlr =
		container_of(work, struct spi_controller, pump_messages);

	__spi_pump_messages(ctlr, true);
}

/**
 * spi_take_timestamp_pre - helper for drivers to collect the beginning of the
 *			    TX timestamp for the requested byte from the SPI
 *			    transfer. The frequency with which this function
 *			    must be called (once per word, once for the whole
 *			    transfer, once per batch of words etc) is arbitrary
 *			    as long as the @tx buffer offset is greater than or
 *			    equal to the requested byte at the time of the
 *			    call. The timestamp is only taken once, at the
 *			    first such call. It is assumed that the driver
 *			    advances its @tx buffer pointer monotonically.
 * @ctlr: Pointer to the spi_controller structure of the driver
 * @xfer: Pointer to the transfer being timestamped
 * @progress: How many words (not bytes) have been transferred so far
 * @irqs_off: If true, will disable IRQs and preemption for the duration of the
 *	      transfer, for less jitter in time measurement. Only compatible
 *	      with PIO drivers. If true, must follow up with
 *	      spi_take_timestamp_post or otherwise system will crash.
 *	      WARNING: for fully predictable results, the CPU frequency must
 *	      also be under control (governor).
 */
void spi_take_timestamp_pre(struct spi_controller *ctlr,
			    struct spi_transfer *xfer,
			    size_t progress, bool irqs_off)
{
	if (!xfer->ptp_sts)
		return;

	if (xfer->timestamped)
		return;

	if (progress > xfer->ptp_sts_word_pre)
		return;

	/* Capture the resolution of the timestamp */
	xfer->ptp_sts_word_pre = progress;

	if (irqs_off) {
		local_irq_save(ctlr->irq_flags);
		preempt_disable();
	}

	ptp_read_system_prets(xfer->ptp_sts);
}
EXPORT_SYMBOL_GPL(spi_take_timestamp_pre);

/**
 * spi_take_timestamp_post - helper for drivers to collect the end of the
 *			     TX timestamp for the requested byte from the SPI
 *			     transfer. Can be called with an arbitrary
 *			     frequency: only the first call where @tx exceeds
 *			     or is equal to the requested word will be
 *			     timestamped.
 * @ctlr: Pointer to the spi_controller structure of the driver
 * @xfer: Pointer to the transfer being timestamped
 * @progress: How many words (not bytes) have been transferred so far
 * @irqs_off: If true, will re-enable IRQs and preemption for the local CPU.
 */
void spi_take_timestamp_post(struct spi_controller *ctlr,
			     struct spi_transfer *xfer,
			     size_t progress, bool irqs_off)
{
	if (!xfer->ptp_sts)
		return;

	if (xfer->timestamped)
		return;

	if (progress < xfer->ptp_sts_word_post)
		return;

	ptp_read_system_postts(xfer->ptp_sts);

	if (irqs_off) {
		local_irq_restore(ctlr->irq_flags);
		preempt_enable();
	}

	/* Capture the resolution of the timestamp */
	xfer->ptp_sts_word_post = progress;

	xfer->timestamped = true;
}
EXPORT_SYMBOL_GPL(spi_take_timestamp_post);

/**
 * spi_set_thread_rt - set the controller to pump at realtime priority
 * @ctlr: controller to boost priority of
 *
 * This can be called because the controller requested realtime priority
 * (by setting the ->rt value before calling spi_register_controller()) or
 * because a device on the bus said that its transfers needed realtime
 * priority.
 *
 * NOTE: at the moment if any device on a bus says it needs realtime then
 * the thread will be at realtime priority for all transfers on that
 * controller.  If this eventually becomes a problem we may see if we can
 * find a way to boost the priority only temporarily during relevant
 * transfers.
 */
static void spi_set_thread_rt(struct spi_controller *ctlr)
{
	dev_info(&ctlr->dev,
		"will run message pump with realtime priority\n");
	sched_set_fifo(ctlr->kworker->task);
}

static int spi_init_queue(struct spi_controller *ctlr)
{
	ctlr->running = false;
	ctlr->busy = false;

	ctlr->kworker = kthread_create_worker(0, dev_name(&ctlr->dev));
	if (IS_ERR(ctlr->kworker)) {
		dev_err(&ctlr->dev, "failed to create message pump kworker\n");
		return PTR_ERR(ctlr->kworker);
	}

	kthread_init_work(&ctlr->pump_messages, spi_pump_messages);

	/*
	 * Controller config will indicate if this controller should run the
	 * message pump with high (realtime) priority to reduce the transfer
	 * latency on the bus by minimising the delay between a transfer
	 * request and the scheduling of the message pump thread. Without this
	 * setting the message pump thread will remain at default priority.
	 */
	if (ctlr->rt)
		spi_set_thread_rt(ctlr);

	return 0;
}

/**
 * spi_get_next_queued_message() - called by driver to check for queued
 * messages
 * @ctlr: the controller to check for queued messages
 *
 * If there are more messages in the queue, the next message is returned from
 * this call.
 *
 * Return: the next message in the queue, else NULL if the queue is empty.
 */
struct spi_message *spi_get_next_queued_message(struct spi_controller *ctlr)
{
	struct spi_message *next;
	unsigned long flags;

	/* get a pointer to the next message, if any */
	spin_lock_irqsave(&ctlr->queue_lock, flags);
	next = list_first_entry_or_null(&ctlr->queue, struct spi_message,
					queue);
	spin_unlock_irqrestore(&ctlr->queue_lock, flags);

	return next;
}
EXPORT_SYMBOL_GPL(spi_get_next_queued_message);

/**
 * spi_finalize_current_message() - the current message is complete
 * @ctlr: the controller to return the message to
 *
 * Called by the driver to notify the core that the message in the front of the
 * queue is complete and can be removed from the queue.
 */
void spi_finalize_current_message(struct spi_controller *ctlr)
{
	struct spi_transfer *xfer;
	struct spi_message *mesg;
	unsigned long flags;
	int ret;

	spin_lock_irqsave(&ctlr->queue_lock, flags);
	mesg = ctlr->cur_msg;
	spin_unlock_irqrestore(&ctlr->queue_lock, flags);

	if (!ctlr->ptp_sts_supported && !ctlr->transfer_one) {
		list_for_each_entry(xfer, &mesg->transfers, transfer_list) {
			ptp_read_system_postts(xfer->ptp_sts);
			xfer->ptp_sts_word_post = xfer->len;
		}
	}

	if (unlikely(ctlr->ptp_sts_supported))
		list_for_each_entry(xfer, &mesg->transfers, transfer_list)
			WARN_ON_ONCE(xfer->ptp_sts && !xfer->timestamped);

	spi_unmap_msg(ctlr, mesg);

	/* In the prepare_messages callback the spi bus has the opportunity to
	 * split a transfer to smaller chunks.
	 * Release splited transfers here since spi_map_msg is done on the
	 * splited transfers.
	 */
	spi_res_release(ctlr, mesg);

	if (ctlr->cur_msg_prepared && ctlr->unprepare_message) {
		ret = ctlr->unprepare_message(ctlr, mesg);
		if (ret) {
			dev_err(&ctlr->dev, "failed to unprepare message: %d\n",
				ret);
		}
	}

	spin_lock_irqsave(&ctlr->queue_lock, flags);
	ctlr->cur_msg = NULL;
	ctlr->cur_msg_prepared = false;
	ctlr->fallback = false;
	kthread_queue_work(ctlr->kworker, &ctlr->pump_messages);
	spin_unlock_irqrestore(&ctlr->queue_lock, flags);

	trace_spi_message_done(mesg);

	mesg->state = NULL;
	if (mesg->complete)
		mesg->complete(mesg->context);
}
EXPORT_SYMBOL_GPL(spi_finalize_current_message);

static int spi_start_queue(struct spi_controller *ctlr)
{
	unsigned long flags;

	spin_lock_irqsave(&ctlr->queue_lock, flags);

	if (ctlr->running || ctlr->busy) {
		spin_unlock_irqrestore(&ctlr->queue_lock, flags);
		return -EBUSY;
	}

	ctlr->running = true;
	ctlr->cur_msg = NULL;
	spin_unlock_irqrestore(&ctlr->queue_lock, flags);

	kthread_queue_work(ctlr->kworker, &ctlr->pump_messages);

	return 0;
}

static int spi_stop_queue(struct spi_controller *ctlr)
{
	unsigned long flags;
	unsigned limit = 500;
	int ret = 0;

	spin_lock_irqsave(&ctlr->queue_lock, flags);

	/*
	 * This is a bit lame, but is optimized for the common execution path.
	 * A wait_queue on the ctlr->busy could be used, but then the common
	 * execution path (pump_messages) would be required to call wake_up or
	 * friends on every SPI message. Do this instead.
	 */
	while ((!list_empty(&ctlr->queue) || ctlr->busy) && limit--) {
		spin_unlock_irqrestore(&ctlr->queue_lock, flags);
		usleep_range(10000, 11000);
		spin_lock_irqsave(&ctlr->queue_lock, flags);
	}

	if (!list_empty(&ctlr->queue) || ctlr->busy)
		ret = -EBUSY;
	else
		ctlr->running = false;

	spin_unlock_irqrestore(&ctlr->queue_lock, flags);

	if (ret) {
		dev_warn(&ctlr->dev, "could not stop message queue\n");
		return ret;
	}
	return ret;
}

static int spi_destroy_queue(struct spi_controller *ctlr)
{
	int ret;

	ret = spi_stop_queue(ctlr);

	/*
	 * kthread_flush_worker will block until all work is done.
	 * If the reason that stop_queue timed out is that the work will never
	 * finish, then it does no good to call flush/stop thread, so
	 * return anyway.
	 */
	if (ret) {
		dev_err(&ctlr->dev, "problem destroying queue\n");
		return ret;
	}

	kthread_destroy_worker(ctlr->kworker);

	return 0;
}

static int __spi_queued_transfer(struct spi_device *spi,
				 struct spi_message *msg,
				 bool need_pump)
{
	struct spi_controller *ctlr = spi->controller;
	unsigned long flags;

	spin_lock_irqsave(&ctlr->queue_lock, flags);

	if (!ctlr->running) {
		spin_unlock_irqrestore(&ctlr->queue_lock, flags);
		return -ESHUTDOWN;
	}
	msg->actual_length = 0;
	msg->status = -EINPROGRESS;

	list_add_tail(&msg->queue, &ctlr->queue);
	if (!ctlr->busy && need_pump)
		kthread_queue_work(ctlr->kworker, &ctlr->pump_messages);

	spin_unlock_irqrestore(&ctlr->queue_lock, flags);
	return 0;
}

/**
 * spi_queued_transfer - transfer function for queued transfers
 * @spi: spi device which is requesting transfer
 * @msg: spi message which is to handled is queued to driver queue
 *
 * Return: zero on success, else a negative error code.
 */
static int spi_queued_transfer(struct spi_device *spi, struct spi_message *msg)
{
	return __spi_queued_transfer(spi, msg, true);
}

static int spi_controller_initialize_queue(struct spi_controller *ctlr)
{
	int ret;

	ctlr->transfer = spi_queued_transfer;
	if (!ctlr->transfer_one_message)
		ctlr->transfer_one_message = spi_transfer_one_message;

	/* Initialize and start queue */
	ret = spi_init_queue(ctlr);
	if (ret) {
		dev_err(&ctlr->dev, "problem initializing queue\n");
		goto err_init_queue;
	}
	ctlr->queued = true;
	ret = spi_start_queue(ctlr);
	if (ret) {
		dev_err(&ctlr->dev, "problem starting queue\n");
		goto err_start_queue;
	}

	return 0;

err_start_queue:
	spi_destroy_queue(ctlr);
err_init_queue:
	return ret;
}

/**
 * spi_flush_queue - Send all pending messages in the queue from the callers'
 *		     context
 * @ctlr: controller to process queue for
 *
 * This should be used when one wants to ensure all pending messages have been
 * sent before doing something. Is used by the spi-mem code to make sure SPI
 * memory operations do not preempt regular SPI transfers that have been queued
 * before the spi-mem operation.
 */
void spi_flush_queue(struct spi_controller *ctlr)
{
	if (ctlr->transfer == spi_queued_transfer)
		__spi_pump_messages(ctlr, false);
}

/*-------------------------------------------------------------------------*/

#if defined(CONFIG_OF)
static int of_spi_parse_dt(struct spi_controller *ctlr, struct spi_device *spi,
			   struct device_node *nc)
{
	u32 value;
	int rc;

	/* Mode (clock phase/polarity/etc.) */
	if (of_property_read_bool(nc, "spi-cpha"))
		spi->mode |= SPI_CPHA;
	if (of_property_read_bool(nc, "spi-cpol"))
		spi->mode |= SPI_CPOL;
	if (of_property_read_bool(nc, "spi-3wire"))
		spi->mode |= SPI_3WIRE;
	if (of_property_read_bool(nc, "spi-lsb-first"))
		spi->mode |= SPI_LSB_FIRST;
	if (of_property_read_bool(nc, "spi-cs-high"))
		spi->mode |= SPI_CS_HIGH;

	/* Device DUAL/QUAD mode */
	if (!of_property_read_u32(nc, "spi-tx-bus-width", &value)) {
		switch (value) {
		case 0:
			spi->mode |= SPI_NO_TX;
			break;
		case 1:
			break;
		case 2:
			spi->mode |= SPI_TX_DUAL;
			break;
		case 4:
			spi->mode |= SPI_TX_QUAD;
			break;
		case 8:
			spi->mode |= SPI_TX_OCTAL;
			break;
		default:
			dev_warn(&ctlr->dev,
				"spi-tx-bus-width %d not supported\n",
				value);
			break;
		}
	}

	if (!of_property_read_u32(nc, "spi-rx-bus-width", &value)) {
		switch (value) {
		case 0:
			spi->mode |= SPI_NO_RX;
			break;
		case 1:
			break;
		case 2:
			spi->mode |= SPI_RX_DUAL;
			break;
		case 4:
			spi->mode |= SPI_RX_QUAD;
			break;
		case 8:
			spi->mode |= SPI_RX_OCTAL;
			break;
		default:
			dev_warn(&ctlr->dev,
				"spi-rx-bus-width %d not supported\n",
				value);
			break;
		}
	}

	if (spi_controller_is_slave(ctlr)) {
		if (!of_node_name_eq(nc, "slave")) {
			dev_err(&ctlr->dev, "%pOF is not called 'slave'\n",
				nc);
			return -EINVAL;
		}
		return 0;
	}

	/* Device address */
	rc = of_property_read_u32(nc, "reg", &value);
	if (rc) {
		dev_err(&ctlr->dev, "%pOF has no valid 'reg' property (%d)\n",
			nc, rc);
		return rc;
	}
	spi->chip_select = value;

	/* Device speed */
	if (!of_property_read_u32(nc, "spi-max-frequency", &value))
		spi->max_speed_hz = value;

	return 0;
}

static struct spi_device *
of_register_spi_device(struct spi_controller *ctlr, struct device_node *nc)
{
	struct spi_device *spi;
	int rc;

	/* Alloc an spi_device */
	spi = spi_alloc_device(ctlr);
	if (!spi) {
		dev_err(&ctlr->dev, "spi_device alloc error for %pOF\n", nc);
		rc = -ENOMEM;
		goto err_out;
	}

	/* Select device driver */
	rc = of_modalias_node(nc, spi->modalias,
				sizeof(spi->modalias));
	if (rc < 0) {
		dev_err(&ctlr->dev, "cannot find modalias for %pOF\n", nc);
		goto err_out;
	}

	rc = of_spi_parse_dt(ctlr, spi, nc);
	if (rc)
		goto err_out;

	/* Store a pointer to the node in the device structure */
	of_node_get(nc);
	spi->dev.of_node = nc;

	/* Register the new device */
	rc = spi_add_device(spi);
	if (rc) {
		dev_err(&ctlr->dev, "spi_device register error %pOF\n", nc);
		goto err_of_node_put;
	}

	return spi;

err_of_node_put:
	of_node_put(nc);
err_out:
	spi_dev_put(spi);
	return ERR_PTR(rc);
}

/**
 * of_register_spi_devices() - Register child devices onto the SPI bus
 * @ctlr:	Pointer to spi_controller device
 *
 * Registers an spi_device for each child node of controller node which
 * represents a valid SPI slave.
 */
static void of_register_spi_devices(struct spi_controller *ctlr)
{
	struct spi_device *spi;
	struct device_node *nc;

	if (!ctlr->dev.of_node)
		return;

	for_each_available_child_of_node(ctlr->dev.of_node, nc) {
		if (of_node_test_and_set_flag(nc, OF_POPULATED))
			continue;
		spi = of_register_spi_device(ctlr, nc);
		if (IS_ERR(spi)) {
			dev_warn(&ctlr->dev,
				 "Failed to create SPI device for %pOF\n", nc);
			of_node_clear_flag(nc, OF_POPULATED);
		}
	}
}
#else
static void of_register_spi_devices(struct spi_controller *ctlr) { }
#endif

#ifdef CONFIG_ACPI
struct acpi_spi_lookup {
	struct spi_controller 	*ctlr;
	u32			max_speed_hz;
	u32			mode;
	int			irq;
	u8			bits_per_word;
	u8			chip_select;
};

static void acpi_spi_parse_apple_properties(struct acpi_device *dev,
					    struct acpi_spi_lookup *lookup)
{
	const union acpi_object *obj;

	if (!x86_apple_machine)
		return;

	if (!acpi_dev_get_property(dev, "spiSclkPeriod", ACPI_TYPE_BUFFER, &obj)
	    && obj->buffer.length >= 4)
		lookup->max_speed_hz  = NSEC_PER_SEC / *(u32 *)obj->buffer.pointer;

	if (!acpi_dev_get_property(dev, "spiWordSize", ACPI_TYPE_BUFFER, &obj)
	    && obj->buffer.length == 8)
		lookup->bits_per_word = *(u64 *)obj->buffer.pointer;

	if (!acpi_dev_get_property(dev, "spiBitOrder", ACPI_TYPE_BUFFER, &obj)
	    && obj->buffer.length == 8 && !*(u64 *)obj->buffer.pointer)
		lookup->mode |= SPI_LSB_FIRST;

	if (!acpi_dev_get_property(dev, "spiSPO", ACPI_TYPE_BUFFER, &obj)
	    && obj->buffer.length == 8 &&  *(u64 *)obj->buffer.pointer)
		lookup->mode |= SPI_CPOL;

	if (!acpi_dev_get_property(dev, "spiSPH", ACPI_TYPE_BUFFER, &obj)
	    && obj->buffer.length == 8 &&  *(u64 *)obj->buffer.pointer)
		lookup->mode |= SPI_CPHA;
}

static int acpi_spi_add_resource(struct acpi_resource *ares, void *data)
{
	struct acpi_spi_lookup *lookup = data;
	struct spi_controller *ctlr = lookup->ctlr;

	if (ares->type == ACPI_RESOURCE_TYPE_SERIAL_BUS) {
		struct acpi_resource_spi_serialbus *sb;
		acpi_handle parent_handle;
		acpi_status status;

		sb = &ares->data.spi_serial_bus;
		if (sb->type == ACPI_RESOURCE_SERIAL_TYPE_SPI) {

			status = acpi_get_handle(NULL,
						 sb->resource_source.string_ptr,
						 &parent_handle);

			if (ACPI_FAILURE(status) ||
			    ACPI_HANDLE(ctlr->dev.parent) != parent_handle)
				return -ENODEV;

			/*
			 * ACPI DeviceSelection numbering is handled by the
			 * host controller driver in Windows and can vary
			 * from driver to driver. In Linux we always expect
			 * 0 .. max - 1 so we need to ask the driver to
			 * translate between the two schemes.
			 */
			if (ctlr->fw_translate_cs) {
				int cs = ctlr->fw_translate_cs(ctlr,
						sb->device_selection);
				if (cs < 0)
					return cs;
				lookup->chip_select = cs;
			} else {
				lookup->chip_select = sb->device_selection;
			}

			lookup->max_speed_hz = sb->connection_speed;
			lookup->bits_per_word = sb->data_bit_length;

			if (sb->clock_phase == ACPI_SPI_SECOND_PHASE)
				lookup->mode |= SPI_CPHA;
			if (sb->clock_polarity == ACPI_SPI_START_HIGH)
				lookup->mode |= SPI_CPOL;
			if (sb->device_polarity == ACPI_SPI_ACTIVE_HIGH)
				lookup->mode |= SPI_CS_HIGH;
		}
	} else if (lookup->irq < 0) {
		struct resource r;

		if (acpi_dev_resource_interrupt(ares, 0, &r))
			lookup->irq = r.start;
	}

	/* Always tell the ACPI core to skip this resource */
	return 1;
}

static acpi_status acpi_register_spi_device(struct spi_controller *ctlr,
					    struct acpi_device *adev)
{
	acpi_handle parent_handle = NULL;
	struct list_head resource_list;
	struct acpi_spi_lookup lookup = {};
	struct spi_device *spi;
	int ret;

	if (acpi_bus_get_status(adev) || !adev->status.present ||
	    acpi_device_enumerated(adev))
		return AE_OK;

	lookup.ctlr		= ctlr;
	lookup.irq		= -1;

	INIT_LIST_HEAD(&resource_list);
	ret = acpi_dev_get_resources(adev, &resource_list,
				     acpi_spi_add_resource, &lookup);
	acpi_dev_free_resource_list(&resource_list);

	if (ret < 0)
		/* found SPI in _CRS but it points to another controller */
		return AE_OK;

	if (!lookup.max_speed_hz &&
	    ACPI_SUCCESS(acpi_get_parent(adev->handle, &parent_handle)) &&
	    ACPI_HANDLE(ctlr->dev.parent) == parent_handle) {
		/* Apple does not use _CRS but nested devices for SPI slaves */
		acpi_spi_parse_apple_properties(adev, &lookup);
	}

	if (!lookup.max_speed_hz)
		return AE_OK;

	spi = spi_alloc_device(ctlr);
	if (!spi) {
		dev_err(&ctlr->dev, "failed to allocate SPI device for %s\n",
			dev_name(&adev->dev));
		return AE_NO_MEMORY;
	}


	ACPI_COMPANION_SET(&spi->dev, adev);
	spi->max_speed_hz	= lookup.max_speed_hz;
	spi->mode		|= lookup.mode;
	spi->irq		= lookup.irq;
	spi->bits_per_word	= lookup.bits_per_word;
	spi->chip_select	= lookup.chip_select;

	acpi_set_modalias(adev, acpi_device_hid(adev), spi->modalias,
			  sizeof(spi->modalias));

	if (spi->irq < 0)
		spi->irq = acpi_dev_gpio_irq_get(adev, 0);

	acpi_device_set_enumerated(adev);

	adev->power.flags.ignore_parent = true;
	if (spi_add_device(spi)) {
		adev->power.flags.ignore_parent = false;
		dev_err(&ctlr->dev, "failed to add SPI device %s from ACPI\n",
			dev_name(&adev->dev));
		spi_dev_put(spi);
	}

	return AE_OK;
}

static acpi_status acpi_spi_add_device(acpi_handle handle, u32 level,
				       void *data, void **return_value)
{
	struct spi_controller *ctlr = data;
	struct acpi_device *adev;

	if (acpi_bus_get_device(handle, &adev))
		return AE_OK;

	return acpi_register_spi_device(ctlr, adev);
}

#define SPI_ACPI_ENUMERATE_MAX_DEPTH		32

static void acpi_register_spi_devices(struct spi_controller *ctlr)
{
	acpi_status status;
	acpi_handle handle;

	handle = ACPI_HANDLE(ctlr->dev.parent);
	if (!handle)
		return;

	status = acpi_walk_namespace(ACPI_TYPE_DEVICE, ACPI_ROOT_OBJECT,
				     SPI_ACPI_ENUMERATE_MAX_DEPTH,
				     acpi_spi_add_device, NULL, ctlr, NULL);
	if (ACPI_FAILURE(status))
		dev_warn(&ctlr->dev, "failed to enumerate SPI slaves\n");
}
#else
static inline void acpi_register_spi_devices(struct spi_controller *ctlr) {}
#endif /* CONFIG_ACPI */

static void spi_controller_release(struct device *dev)
{
	struct spi_controller *ctlr;

	ctlr = container_of(dev, struct spi_controller, dev);
	kfree(ctlr);
}

static struct class spi_master_class = {
	.name		= "spi_master",
	.owner		= THIS_MODULE,
	.dev_release	= spi_controller_release,
	.dev_groups	= spi_master_groups,
};

#ifdef CONFIG_SPI_SLAVE
/**
 * spi_slave_abort - abort the ongoing transfer request on an SPI slave
 *		     controller
 * @spi: device used for the current transfer
 */
int spi_slave_abort(struct spi_device *spi)
{
	struct spi_controller *ctlr = spi->controller;

	if (spi_controller_is_slave(ctlr) && ctlr->slave_abort)
		return ctlr->slave_abort(ctlr);

	return -ENOTSUPP;
}
EXPORT_SYMBOL_GPL(spi_slave_abort);

static int match_true(struct device *dev, void *data)
{
	return 1;
}

static ssize_t slave_show(struct device *dev, struct device_attribute *attr,
			  char *buf)
{
	struct spi_controller *ctlr = container_of(dev, struct spi_controller,
						   dev);
	struct device *child;

	child = device_find_child(&ctlr->dev, NULL, match_true);
	return sprintf(buf, "%s\n",
		       child ? to_spi_device(child)->modalias : NULL);
}

static ssize_t slave_store(struct device *dev, struct device_attribute *attr,
			   const char *buf, size_t count)
{
	struct spi_controller *ctlr = container_of(dev, struct spi_controller,
						   dev);
	struct spi_device *spi;
	struct device *child;
	char name[32];
	int rc;

	rc = sscanf(buf, "%31s", name);
	if (rc != 1 || !name[0])
		return -EINVAL;

	child = device_find_child(&ctlr->dev, NULL, match_true);
	if (child) {
		/* Remove registered slave */
		device_unregister(child);
		put_device(child);
	}

	if (strcmp(name, "(null)")) {
		/* Register new slave */
		spi = spi_alloc_device(ctlr);
		if (!spi)
			return -ENOMEM;

		strlcpy(spi->modalias, name, sizeof(spi->modalias));

		rc = spi_add_device(spi);
		if (rc) {
			spi_dev_put(spi);
			return rc;
		}
	}

	return count;
}

static DEVICE_ATTR_RW(slave);

static struct attribute *spi_slave_attrs[] = {
	&dev_attr_slave.attr,
	NULL,
};

static const struct attribute_group spi_slave_group = {
	.attrs = spi_slave_attrs,
};

static const struct attribute_group *spi_slave_groups[] = {
	&spi_controller_statistics_group,
	&spi_slave_group,
	NULL,
};

static struct class spi_slave_class = {
	.name		= "spi_slave",
	.owner		= THIS_MODULE,
	.dev_release	= spi_controller_release,
	.dev_groups	= spi_slave_groups,
};
#else
extern struct class spi_slave_class;	/* dummy */
#endif

/**
 * __spi_alloc_controller - allocate an SPI master or slave controller
 * @dev: the controller, possibly using the platform_bus
 * @size: how much zeroed driver-private data to allocate; the pointer to this
 *	memory is in the driver_data field of the returned device, accessible
 *	with spi_controller_get_devdata(); the memory is cacheline aligned;
 *	drivers granting DMA access to portions of their private data need to
 *	round up @size using ALIGN(size, dma_get_cache_alignment()).
 * @slave: flag indicating whether to allocate an SPI master (false) or SPI
 *	slave (true) controller
 * Context: can sleep
 *
 * This call is used only by SPI controller drivers, which are the
 * only ones directly touching chip registers.  It's how they allocate
 * an spi_controller structure, prior to calling spi_register_controller().
 *
 * This must be called from context that can sleep.
 *
 * The caller is responsible for assigning the bus number and initializing the
 * controller's methods before calling spi_register_controller(); and (after
 * errors adding the device) calling spi_controller_put() to prevent a memory
 * leak.
 *
 * Return: the SPI controller structure on success, else NULL.
 */
struct spi_controller *__spi_alloc_controller(struct device *dev,
					      unsigned int size, bool slave)
{
	struct spi_controller	*ctlr;
	size_t ctlr_size = ALIGN(sizeof(*ctlr), dma_get_cache_alignment());

	if (!dev)
		return NULL;

	ctlr = kzalloc(size + ctlr_size, GFP_KERNEL);
	if (!ctlr)
		return NULL;

	device_initialize(&ctlr->dev);
	ctlr->bus_num = -1;
	ctlr->num_chipselect = 1;
	ctlr->slave = slave;
	if (IS_ENABLED(CONFIG_SPI_SLAVE) && slave)
		ctlr->dev.class = &spi_slave_class;
	else
		ctlr->dev.class = &spi_master_class;
	ctlr->dev.parent = dev;
	pm_suspend_ignore_children(&ctlr->dev, true);
	spi_controller_set_devdata(ctlr, (void *)ctlr + ctlr_size);

	return ctlr;
}
EXPORT_SYMBOL_GPL(__spi_alloc_controller);

static void devm_spi_release_controller(struct device *dev, void *ctlr)
{
	spi_controller_put(*(struct spi_controller **)ctlr);
}

/**
 * __devm_spi_alloc_controller - resource-managed __spi_alloc_controller()
 * @dev: physical device of SPI controller
 * @size: how much zeroed driver-private data to allocate
 * @slave: whether to allocate an SPI master (false) or SPI slave (true)
 * Context: can sleep
 *
 * Allocate an SPI controller and automatically release a reference on it
 * when @dev is unbound from its driver.  Drivers are thus relieved from
 * having to call spi_controller_put().
 *
 * The arguments to this function are identical to __spi_alloc_controller().
 *
 * Return: the SPI controller structure on success, else NULL.
 */
struct spi_controller *__devm_spi_alloc_controller(struct device *dev,
						   unsigned int size,
						   bool slave)
{
	struct spi_controller **ptr, *ctlr;

	ptr = devres_alloc(devm_spi_release_controller, sizeof(*ptr),
			   GFP_KERNEL);
	if (!ptr)
		return NULL;

	ctlr = __spi_alloc_controller(dev, size, slave);
	if (ctlr) {
		ctlr->devm_allocated = true;
		*ptr = ctlr;
		devres_add(dev, ptr);
	} else {
		devres_free(ptr);
	}

	return ctlr;
}
EXPORT_SYMBOL_GPL(__devm_spi_alloc_controller);

#ifdef CONFIG_OF
static int of_spi_get_gpio_numbers(struct spi_controller *ctlr)
{
	int nb, i, *cs;
	struct device_node *np = ctlr->dev.of_node;

	if (!np)
		return 0;

	nb = of_gpio_named_count(np, "cs-gpios");
	ctlr->num_chipselect = max_t(int, nb, ctlr->num_chipselect);

	/* Return error only for an incorrectly formed cs-gpios property */
	if (nb == 0 || nb == -ENOENT)
		return 0;
	else if (nb < 0)
		return nb;

	cs = devm_kcalloc(&ctlr->dev, ctlr->num_chipselect, sizeof(int),
			  GFP_KERNEL);
	ctlr->cs_gpios = cs;

	if (!ctlr->cs_gpios)
		return -ENOMEM;

	for (i = 0; i < ctlr->num_chipselect; i++)
		cs[i] = -ENOENT;

	for (i = 0; i < nb; i++)
		cs[i] = of_get_named_gpio(np, "cs-gpios", i);

	return 0;
}
#else
static int of_spi_get_gpio_numbers(struct spi_controller *ctlr)
{
	return 0;
}
#endif

/**
 * spi_get_gpio_descs() - grab chip select GPIOs for the master
 * @ctlr: The SPI master to grab GPIO descriptors for
 */
static int spi_get_gpio_descs(struct spi_controller *ctlr)
{
	int nb, i;
	struct gpio_desc **cs;
	struct device *dev = &ctlr->dev;
	unsigned long native_cs_mask = 0;
	unsigned int num_cs_gpios = 0;

	nb = gpiod_count(dev, "cs");
	if (nb < 0) {
		/* No GPIOs at all is fine, else return the error */
		if (nb == -ENOENT)
			return 0;
		return nb;
	}

	ctlr->num_chipselect = max_t(int, nb, ctlr->num_chipselect);

	cs = devm_kcalloc(dev, ctlr->num_chipselect, sizeof(*cs),
			  GFP_KERNEL);
	if (!cs)
		return -ENOMEM;
	ctlr->cs_gpiods = cs;

	for (i = 0; i < nb; i++) {
		/*
		 * Most chipselects are active low, the inverted
		 * semantics are handled by special quirks in gpiolib,
		 * so initializing them GPIOD_OUT_LOW here means
		 * "unasserted", in most cases this will drive the physical
		 * line high.
		 */
		cs[i] = devm_gpiod_get_index_optional(dev, "cs", i,
						      GPIOD_OUT_LOW);
		if (IS_ERR(cs[i]))
			return PTR_ERR(cs[i]);

		if (cs[i]) {
			/*
			 * If we find a CS GPIO, name it after the device and
			 * chip select line.
			 */
			char *gpioname;

			gpioname = devm_kasprintf(dev, GFP_KERNEL, "%s CS%d",
						  dev_name(dev), i);
			if (!gpioname)
				return -ENOMEM;
			gpiod_set_consumer_name(cs[i], gpioname);
			num_cs_gpios++;
			continue;
		}

		if (ctlr->max_native_cs && i >= ctlr->max_native_cs) {
			dev_err(dev, "Invalid native chip select %d\n", i);
			return -EINVAL;
		}
		native_cs_mask |= BIT(i);
	}

	ctlr->unused_native_cs = ffz(native_cs_mask);
	if (num_cs_gpios && ctlr->max_native_cs &&
	    ctlr->unused_native_cs >= ctlr->max_native_cs) {
		dev_err(dev, "No unused native chip select available\n");
		return -EINVAL;
	}

	return 0;
}

static int spi_controller_check_ops(struct spi_controller *ctlr)
{
	/*
	 * The controller may implement only the high-level SPI-memory like
	 * operations if it does not support regular SPI transfers, and this is
	 * valid use case.
	 * If ->mem_ops is NULL, we request that at least one of the
	 * ->transfer_xxx() method be implemented.
	 */
	if (ctlr->mem_ops) {
		if (!ctlr->mem_ops->exec_op)
			return -EINVAL;
	} else if (!ctlr->transfer && !ctlr->transfer_one &&
		   !ctlr->transfer_one_message) {
		return -EINVAL;
	}

	return 0;
}

/**
 * spi_register_controller - register SPI master or slave controller
 * @ctlr: initialized master, originally from spi_alloc_master() or
 *	spi_alloc_slave()
 * Context: can sleep
 *
 * SPI controllers connect to their drivers using some non-SPI bus,
 * such as the platform bus.  The final stage of probe() in that code
 * includes calling spi_register_controller() to hook up to this SPI bus glue.
 *
 * SPI controllers use board specific (often SOC specific) bus numbers,
 * and board-specific addressing for SPI devices combines those numbers
 * with chip select numbers.  Since SPI does not directly support dynamic
 * device identification, boards need configuration tables telling which
 * chip is at which address.
 *
 * This must be called from context that can sleep.  It returns zero on
 * success, else a negative error code (dropping the controller's refcount).
 * After a successful return, the caller is responsible for calling
 * spi_unregister_controller().
 *
 * Return: zero on success, else a negative error code.
 */
int spi_register_controller(struct spi_controller *ctlr)
{
	struct device		*dev = ctlr->dev.parent;
	struct boardinfo	*bi;
	int			status;
	int			id, first_dynamic;

	if (!dev)
		return -ENODEV;

	/*
	 * Make sure all necessary hooks are implemented before registering
	 * the SPI controller.
	 */
	status = spi_controller_check_ops(ctlr);
	if (status)
		return status;

	if (ctlr->bus_num >= 0) {
		/* devices with a fixed bus num must check-in with the num */
		mutex_lock(&board_lock);
		id = idr_alloc(&spi_master_idr, ctlr, ctlr->bus_num,
			ctlr->bus_num + 1, GFP_KERNEL);
		mutex_unlock(&board_lock);
		if (WARN(id < 0, "couldn't get idr"))
			return id == -ENOSPC ? -EBUSY : id;
		ctlr->bus_num = id;
	} else if (ctlr->dev.of_node) {
		/* allocate dynamic bus number using Linux idr */
		id = of_alias_get_id(ctlr->dev.of_node, "spi");
		if (id >= 0) {
			ctlr->bus_num = id;
			mutex_lock(&board_lock);
			id = idr_alloc(&spi_master_idr, ctlr, ctlr->bus_num,
				       ctlr->bus_num + 1, GFP_KERNEL);
			mutex_unlock(&board_lock);
			if (WARN(id < 0, "couldn't get idr"))
				return id == -ENOSPC ? -EBUSY : id;
		}
	}
	if (ctlr->bus_num < 0) {
		first_dynamic = of_alias_get_highest_id("spi");
		if (first_dynamic < 0)
			first_dynamic = 0;
		else
			first_dynamic++;

		mutex_lock(&board_lock);
		id = idr_alloc(&spi_master_idr, ctlr, first_dynamic,
			       0, GFP_KERNEL);
		mutex_unlock(&board_lock);
		if (WARN(id < 0, "couldn't get idr"))
			return id;
		ctlr->bus_num = id;
	}
	INIT_LIST_HEAD(&ctlr->queue);
	spin_lock_init(&ctlr->queue_lock);
	spin_lock_init(&ctlr->bus_lock_spinlock);
	mutex_init(&ctlr->bus_lock_mutex);
	mutex_init(&ctlr->io_mutex);
	ctlr->bus_lock_flag = 0;
	init_completion(&ctlr->xfer_completion);
	if (!ctlr->max_dma_len)
		ctlr->max_dma_len = INT_MAX;

	/* register the device, then userspace will see it.
	 * registration fails if the bus ID is in use.
	 */
	dev_set_name(&ctlr->dev, "spi%u", ctlr->bus_num);

	if (!spi_controller_is_slave(ctlr)) {
		if (ctlr->use_gpio_descriptors) {
			status = spi_get_gpio_descs(ctlr);
			if (status)
				goto free_bus_id;
			/*
			 * A controller using GPIO descriptors always
			 * supports SPI_CS_HIGH if need be.
			 */
			ctlr->mode_bits |= SPI_CS_HIGH;
		} else {
			/* Legacy code path for GPIOs from DT */
			status = of_spi_get_gpio_numbers(ctlr);
			if (status)
				goto free_bus_id;
		}
	}

	/*
	 * Even if it's just one always-selected device, there must
	 * be at least one chipselect.
	 */
	if (!ctlr->num_chipselect) {
		status = -EINVAL;
		goto free_bus_id;
	}

	status = device_add(&ctlr->dev);
	if (status < 0)
		goto free_bus_id;
	dev_dbg(dev, "registered %s %s\n",
			spi_controller_is_slave(ctlr) ? "slave" : "master",
			dev_name(&ctlr->dev));

	/*
	 * If we're using a queued driver, start the queue. Note that we don't
	 * need the queueing logic if the driver is only supporting high-level
	 * memory operations.
	 */
	if (ctlr->transfer) {
		dev_info(dev, "controller is unqueued, this is deprecated\n");
	} else if (ctlr->transfer_one || ctlr->transfer_one_message) {
		status = spi_controller_initialize_queue(ctlr);
		if (status) {
			device_del(&ctlr->dev);
			goto free_bus_id;
		}
	}
	/* add statistics */
	spin_lock_init(&ctlr->statistics.lock);

	mutex_lock(&board_lock);
	list_add_tail(&ctlr->list, &spi_controller_list);
	list_for_each_entry(bi, &board_list, list)
		spi_match_controller_to_boardinfo(ctlr, &bi->board_info);
	mutex_unlock(&board_lock);

	/* Register devices from the device tree and ACPI */
	of_register_spi_devices(ctlr);
	acpi_register_spi_devices(ctlr);
	return status;

free_bus_id:
	mutex_lock(&board_lock);
	idr_remove(&spi_master_idr, ctlr->bus_num);
	mutex_unlock(&board_lock);
	return status;
}
EXPORT_SYMBOL_GPL(spi_register_controller);

static void devm_spi_unregister(void *ctlr)
{
	spi_unregister_controller(ctlr);
}

/**
 * devm_spi_register_controller - register managed SPI master or slave
 *	controller
 * @dev:    device managing SPI controller
 * @ctlr: initialized controller, originally from spi_alloc_master() or
 *	spi_alloc_slave()
 * Context: can sleep
 *
 * Register a SPI device as with spi_register_controller() which will
 * automatically be unregistered and freed.
 *
 * Return: zero on success, else a negative error code.
 */
int devm_spi_register_controller(struct device *dev,
				 struct spi_controller *ctlr)
{
	int ret;

	ret = spi_register_controller(ctlr);
	if (ret)
		return ret;

	return devm_add_action_or_reset(dev, devm_spi_unregister, ctlr);
}
EXPORT_SYMBOL_GPL(devm_spi_register_controller);

static int __unregister(struct device *dev, void *null)
{
	spi_unregister_device(to_spi_device(dev));
	return 0;
}

/**
 * spi_unregister_controller - unregister SPI master or slave controller
 * @ctlr: the controller being unregistered
 * Context: can sleep
 *
 * This call is used only by SPI controller drivers, which are the
 * only ones directly touching chip registers.
 *
 * This must be called from context that can sleep.
 *
 * Note that this function also drops a reference to the controller.
 */
void spi_unregister_controller(struct spi_controller *ctlr)
{
	struct spi_controller *found;
	int id = ctlr->bus_num;

	/* Prevent addition of new devices, unregister existing ones */
	if (IS_ENABLED(CONFIG_SPI_DYNAMIC))
		mutex_lock(&spi_add_lock);

	device_for_each_child(&ctlr->dev, NULL, __unregister);

	/* First make sure that this controller was ever added */
	mutex_lock(&board_lock);
	found = idr_find(&spi_master_idr, id);
	mutex_unlock(&board_lock);
	if (ctlr->queued) {
		if (spi_destroy_queue(ctlr))
			dev_err(&ctlr->dev, "queue remove failed\n");
	}
	mutex_lock(&board_lock);
	list_del(&ctlr->list);
	mutex_unlock(&board_lock);

	device_del(&ctlr->dev);

	/* Release the last reference on the controller if its driver
	 * has not yet been converted to devm_spi_alloc_master/slave().
	 */
	if (!ctlr->devm_allocated)
		put_device(&ctlr->dev);

	/* free bus id */
	mutex_lock(&board_lock);
	if (found == ctlr)
		idr_remove(&spi_master_idr, id);
	mutex_unlock(&board_lock);

	if (IS_ENABLED(CONFIG_SPI_DYNAMIC))
		mutex_unlock(&spi_add_lock);
}
EXPORT_SYMBOL_GPL(spi_unregister_controller);

int spi_controller_suspend(struct spi_controller *ctlr)
{
	int ret;

	/* Basically no-ops for non-queued controllers */
	if (!ctlr->queued)
		return 0;

	ret = spi_stop_queue(ctlr);
	if (ret)
		dev_err(&ctlr->dev, "queue stop failed\n");

	return ret;
}
EXPORT_SYMBOL_GPL(spi_controller_suspend);

int spi_controller_resume(struct spi_controller *ctlr)
{
	int ret;

	if (!ctlr->queued)
		return 0;

	ret = spi_start_queue(ctlr);
	if (ret)
		dev_err(&ctlr->dev, "queue restart failed\n");

	return ret;
}
EXPORT_SYMBOL_GPL(spi_controller_resume);

static int __spi_controller_match(struct device *dev, const void *data)
{
	struct spi_controller *ctlr;
	const u16 *bus_num = data;

	ctlr = container_of(dev, struct spi_controller, dev);
	return ctlr->bus_num == *bus_num;
}

/**
 * spi_busnum_to_master - look up master associated with bus_num
 * @bus_num: the master's bus number
 * Context: can sleep
 *
 * This call may be used with devices that are registered after
 * arch init time.  It returns a refcounted pointer to the relevant
 * spi_controller (which the caller must release), or NULL if there is
 * no such master registered.
 *
 * Return: the SPI master structure on success, else NULL.
 */
struct spi_controller *spi_busnum_to_master(u16 bus_num)
{
	struct device		*dev;
	struct spi_controller	*ctlr = NULL;

	dev = class_find_device(&spi_master_class, NULL, &bus_num,
				__spi_controller_match);
	if (dev)
		ctlr = container_of(dev, struct spi_controller, dev);
	/* reference got in class_find_device */
	return ctlr;
}
EXPORT_SYMBOL_GPL(spi_busnum_to_master);

/*-------------------------------------------------------------------------*/

/* Core methods for SPI resource management */

/**
 * spi_res_alloc - allocate a spi resource that is life-cycle managed
 *                 during the processing of a spi_message while using
 *                 spi_transfer_one
 * @spi:     the spi device for which we allocate memory
 * @release: the release code to execute for this resource
 * @size:    size to alloc and return
 * @gfp:     GFP allocation flags
 *
 * Return: the pointer to the allocated data
 *
 * This may get enhanced in the future to allocate from a memory pool
 * of the @spi_device or @spi_controller to avoid repeated allocations.
 */
void *spi_res_alloc(struct spi_device *spi,
		    spi_res_release_t release,
		    size_t size, gfp_t gfp)
{
	struct spi_res *sres;

	sres = kzalloc(sizeof(*sres) + size, gfp);
	if (!sres)
		return NULL;

	INIT_LIST_HEAD(&sres->entry);
	sres->release = release;

	return sres->data;
}
EXPORT_SYMBOL_GPL(spi_res_alloc);

/**
 * spi_res_free - free an spi resource
 * @res: pointer to the custom data of a resource
 *
 */
void spi_res_free(void *res)
{
	struct spi_res *sres = container_of(res, struct spi_res, data);

	if (!res)
		return;

	WARN_ON(!list_empty(&sres->entry));
	kfree(sres);
}
EXPORT_SYMBOL_GPL(spi_res_free);

/**
 * spi_res_add - add a spi_res to the spi_message
 * @message: the spi message
 * @res:     the spi_resource
 */
void spi_res_add(struct spi_message *message, void *res)
{
	struct spi_res *sres = container_of(res, struct spi_res, data);

	WARN_ON(!list_empty(&sres->entry));
	list_add_tail(&sres->entry, &message->resources);
}
EXPORT_SYMBOL_GPL(spi_res_add);

/**
 * spi_res_release - release all spi resources for this message
 * @ctlr:  the @spi_controller
 * @message: the @spi_message
 */
void spi_res_release(struct spi_controller *ctlr, struct spi_message *message)
{
	struct spi_res *res, *tmp;

	list_for_each_entry_safe_reverse(res, tmp, &message->resources, entry) {
		if (res->release)
			res->release(ctlr, message, res->data);

		list_del(&res->entry);

		kfree(res);
	}
}
EXPORT_SYMBOL_GPL(spi_res_release);

/*-------------------------------------------------------------------------*/

/* Core methods for spi_message alterations */

static void __spi_replace_transfers_release(struct spi_controller *ctlr,
					    struct spi_message *msg,
					    void *res)
{
	struct spi_replaced_transfers *rxfer = res;
	size_t i;

	/* call extra callback if requested */
	if (rxfer->release)
		rxfer->release(ctlr, msg, res);

	/* insert replaced transfers back into the message */
	list_splice(&rxfer->replaced_transfers, rxfer->replaced_after);

	/* remove the formerly inserted entries */
	for (i = 0; i < rxfer->inserted; i++)
		list_del(&rxfer->inserted_transfers[i].transfer_list);
}

/**
 * spi_replace_transfers - replace transfers with several transfers
 *                         and register change with spi_message.resources
 * @msg:           the spi_message we work upon
 * @xfer_first:    the first spi_transfer we want to replace
 * @remove:        number of transfers to remove
 * @insert:        the number of transfers we want to insert instead
 * @release:       extra release code necessary in some circumstances
 * @extradatasize: extra data to allocate (with alignment guarantees
 *                 of struct @spi_transfer)
 * @gfp:           gfp flags
 *
 * Returns: pointer to @spi_replaced_transfers,
 *          PTR_ERR(...) in case of errors.
 */
struct spi_replaced_transfers *spi_replace_transfers(
	struct spi_message *msg,
	struct spi_transfer *xfer_first,
	size_t remove,
	size_t insert,
	spi_replaced_release_t release,
	size_t extradatasize,
	gfp_t gfp)
{
	struct spi_replaced_transfers *rxfer;
	struct spi_transfer *xfer;
	size_t i;

	/* allocate the structure using spi_res */
	rxfer = spi_res_alloc(msg->spi, __spi_replace_transfers_release,
			      struct_size(rxfer, inserted_transfers, insert)
			      + extradatasize,
			      gfp);
	if (!rxfer)
		return ERR_PTR(-ENOMEM);

	/* the release code to invoke before running the generic release */
	rxfer->release = release;

	/* assign extradata */
	if (extradatasize)
		rxfer->extradata =
			&rxfer->inserted_transfers[insert];

	/* init the replaced_transfers list */
	INIT_LIST_HEAD(&rxfer->replaced_transfers);

	/* assign the list_entry after which we should reinsert
	 * the @replaced_transfers - it may be spi_message.messages!
	 */
	rxfer->replaced_after = xfer_first->transfer_list.prev;

	/* remove the requested number of transfers */
	for (i = 0; i < remove; i++) {
		/* if the entry after replaced_after it is msg->transfers
		 * then we have been requested to remove more transfers
		 * than are in the list
		 */
		if (rxfer->replaced_after->next == &msg->transfers) {
			dev_err(&msg->spi->dev,
				"requested to remove more spi_transfers than are available\n");
			/* insert replaced transfers back into the message */
			list_splice(&rxfer->replaced_transfers,
				    rxfer->replaced_after);

			/* free the spi_replace_transfer structure */
			spi_res_free(rxfer);

			/* and return with an error */
			return ERR_PTR(-EINVAL);
		}

		/* remove the entry after replaced_after from list of
		 * transfers and add it to list of replaced_transfers
		 */
		list_move_tail(rxfer->replaced_after->next,
			       &rxfer->replaced_transfers);
	}

	/* create copy of the given xfer with identical settings
	 * based on the first transfer to get removed
	 */
	for (i = 0; i < insert; i++) {
		/* we need to run in reverse order */
		xfer = &rxfer->inserted_transfers[insert - 1 - i];

		/* copy all spi_transfer data */
		memcpy(xfer, xfer_first, sizeof(*xfer));

		/* add to list */
		list_add(&xfer->transfer_list, rxfer->replaced_after);

		/* clear cs_change and delay for all but the last */
		if (i) {
			xfer->cs_change = false;
			xfer->delay.value = 0;
		}
	}

	/* set up inserted */
	rxfer->inserted = insert;

	/* and register it with spi_res/spi_message */
	spi_res_add(msg, rxfer);

	return rxfer;
}
EXPORT_SYMBOL_GPL(spi_replace_transfers);

static int __spi_split_transfer_maxsize(struct spi_controller *ctlr,
					struct spi_message *msg,
					struct spi_transfer **xferp,
					size_t maxsize,
					gfp_t gfp)
{
	struct spi_transfer *xfer = *xferp, *xfers;
	struct spi_replaced_transfers *srt;
	size_t offset;
	size_t count, i;

	/* calculate how many we have to replace */
	count = DIV_ROUND_UP(xfer->len, maxsize);

	/* create replacement */
	srt = spi_replace_transfers(msg, xfer, 1, count, NULL, 0, gfp);
	if (IS_ERR(srt))
		return PTR_ERR(srt);
	xfers = srt->inserted_transfers;

	/* now handle each of those newly inserted spi_transfers
	 * note that the replacements spi_transfers all are preset
	 * to the same values as *xferp, so tx_buf, rx_buf and len
	 * are all identical (as well as most others)
	 * so we just have to fix up len and the pointers.
	 *
	 * this also includes support for the depreciated
	 * spi_message.is_dma_mapped interface
	 */

	/* the first transfer just needs the length modified, so we
	 * run it outside the loop
	 */
	xfers[0].len = min_t(size_t, maxsize, xfer[0].len);

	/* all the others need rx_buf/tx_buf also set */
	for (i = 1, offset = maxsize; i < count; offset += maxsize, i++) {
		/* update rx_buf, tx_buf and dma */
		if (xfers[i].rx_buf)
			xfers[i].rx_buf += offset;
		if (xfers[i].rx_dma)
			xfers[i].rx_dma += offset;
		if (xfers[i].tx_buf)
			xfers[i].tx_buf += offset;
		if (xfers[i].tx_dma)
			xfers[i].tx_dma += offset;

		/* update length */
		xfers[i].len = min(maxsize, xfers[i].len - offset);
	}

	/* we set up xferp to the last entry we have inserted,
	 * so that we skip those already split transfers
	 */
	*xferp = &xfers[count - 1];

	/* increment statistics counters */
	SPI_STATISTICS_INCREMENT_FIELD(&ctlr->statistics,
				       transfers_split_maxsize);
	SPI_STATISTICS_INCREMENT_FIELD(&msg->spi->statistics,
				       transfers_split_maxsize);

	return 0;
}

/**
 * spi_split_transfers_maxsize - split spi transfers into multiple transfers
 *                               when an individual transfer exceeds a
 *                               certain size
 * @ctlr:    the @spi_controller for this transfer
 * @msg:   the @spi_message to transform
 * @maxsize:  the maximum when to apply this
 * @gfp: GFP allocation flags
 *
 * Return: status of transformation
 */
int spi_split_transfers_maxsize(struct spi_controller *ctlr,
				struct spi_message *msg,
				size_t maxsize,
				gfp_t gfp)
{
	struct spi_transfer *xfer;
	int ret;

	/* iterate over the transfer_list,
	 * but note that xfer is advanced to the last transfer inserted
	 * to avoid checking sizes again unnecessarily (also xfer does
	 * potentiall belong to a different list by the time the
	 * replacement has happened
	 */
	list_for_each_entry(xfer, &msg->transfers, transfer_list) {
		if (xfer->len > maxsize) {
			ret = __spi_split_transfer_maxsize(ctlr, msg, &xfer,
							   maxsize, gfp);
			if (ret)
				return ret;
		}
	}

	return 0;
}
EXPORT_SYMBOL_GPL(spi_split_transfers_maxsize);

/*-------------------------------------------------------------------------*/

/* Core methods for SPI controller protocol drivers.  Some of the
 * other core methods are currently defined as inline functions.
 */

static int __spi_validate_bits_per_word(struct spi_controller *ctlr,
					u8 bits_per_word)
{
	if (ctlr->bits_per_word_mask) {
		/* Only 32 bits fit in the mask */
		if (bits_per_word > 32)
			return -EINVAL;
		if (!(ctlr->bits_per_word_mask & SPI_BPW_MASK(bits_per_word)))
			return -EINVAL;
	}

	return 0;
}

/**
 * spi_setup - setup SPI mode and clock rate
 * @spi: the device whose settings are being modified
 * Context: can sleep, and no requests are queued to the device
 *
 * SPI protocol drivers may need to update the transfer mode if the
 * device doesn't work with its default.  They may likewise need
 * to update clock rates or word sizes from initial values.  This function
 * changes those settings, and must be called from a context that can sleep.
 * Except for SPI_CS_HIGH, which takes effect immediately, the changes take
 * effect the next time the device is selected and data is transferred to
 * or from it.  When this function returns, the spi device is deselected.
 *
 * Note that this call will fail if the protocol driver specifies an option
 * that the underlying controller or its driver does not support.  For
 * example, not all hardware supports wire transfers using nine bit words,
 * LSB-first wire encoding, or active-high chipselects.
 *
 * Return: zero on success, else a negative error code.
 */
int spi_setup(struct spi_device *spi)
{
	unsigned	bad_bits, ugly_bits;
	int		status;

	/*
	 * check mode to prevent that any two of DUAL, QUAD and NO_MOSI/MISO
	 * are set at the same time
	 */
	if ((hweight_long(spi->mode &
		(SPI_TX_DUAL | SPI_TX_QUAD | SPI_NO_TX)) > 1) ||
	    (hweight_long(spi->mode &
		(SPI_RX_DUAL | SPI_RX_QUAD | SPI_NO_RX)) > 1)) {
		dev_err(&spi->dev,
		"setup: can not select any two of dual, quad and no-rx/tx at the same time\n");
		return -EINVAL;
	}
	/* if it is SPI_3WIRE mode, DUAL and QUAD should be forbidden
	 */
	if ((spi->mode & SPI_3WIRE) && (spi->mode &
		(SPI_TX_DUAL | SPI_TX_QUAD | SPI_TX_OCTAL |
		 SPI_RX_DUAL | SPI_RX_QUAD | SPI_RX_OCTAL)))
		return -EINVAL;
	/* help drivers fail *cleanly* when they need options
	 * that aren't supported with their current controller
	 * SPI_CS_WORD has a fallback software implementation,
	 * so it is ignored here.
	 */
	bad_bits = spi->mode & ~(spi->controller->mode_bits | SPI_CS_WORD |
				 SPI_NO_TX | SPI_NO_RX);
	/* nothing prevents from working with active-high CS in case if it
	 * is driven by GPIO.
	 */
	if (gpio_is_valid(spi->cs_gpio))
		bad_bits &= ~SPI_CS_HIGH;
	ugly_bits = bad_bits &
		    (SPI_TX_DUAL | SPI_TX_QUAD | SPI_TX_OCTAL |
		     SPI_RX_DUAL | SPI_RX_QUAD | SPI_RX_OCTAL);
	if (ugly_bits) {
		dev_warn(&spi->dev,
			 "setup: ignoring unsupported mode bits %x\n",
			 ugly_bits);
		spi->mode &= ~ugly_bits;
		bad_bits &= ~ugly_bits;
	}
	if (bad_bits) {
		dev_err(&spi->dev, "setup: unsupported mode bits %x\n",
			bad_bits);
		return -EINVAL;
	}

	if (!spi->bits_per_word)
		spi->bits_per_word = 8;

	status = __spi_validate_bits_per_word(spi->controller,
					      spi->bits_per_word);
	if (status)
		return status;

	if (spi->controller->max_speed_hz &&
	    (!spi->max_speed_hz ||
	     spi->max_speed_hz > spi->controller->max_speed_hz))
		spi->max_speed_hz = spi->controller->max_speed_hz;

	mutex_lock(&spi->controller->io_mutex);

	if (spi->controller->setup) {
		status = spi->controller->setup(spi);
		if (status) {
			mutex_unlock(&spi->controller->io_mutex);
			dev_err(&spi->controller->dev, "Failed to setup device: %d\n",
				status);
			return status;
		}
	}

	if (spi->controller->auto_runtime_pm && spi->controller->set_cs) {
		status = pm_runtime_get_sync(spi->controller->dev.parent);
		if (status < 0) {
			mutex_unlock(&spi->controller->io_mutex);
			pm_runtime_put_noidle(spi->controller->dev.parent);
			dev_err(&spi->controller->dev, "Failed to power device: %d\n",
				status);
			return status;
		}

		/*
		 * We do not want to return positive value from pm_runtime_get,
		 * there are many instances of devices calling spi_setup() and
		 * checking for a non-zero return value instead of a negative
		 * return value.
		 */
		status = 0;

		spi_set_cs(spi, false, true);
		pm_runtime_mark_last_busy(spi->controller->dev.parent);
		pm_runtime_put_autosuspend(spi->controller->dev.parent);
	} else {
		spi_set_cs(spi, false, true);
	}

	mutex_unlock(&spi->controller->io_mutex);

	if (spi->rt && !spi->controller->rt) {
		spi->controller->rt = true;
		spi_set_thread_rt(spi->controller);
	}

	dev_dbg(&spi->dev, "setup mode %d, %s%s%s%s%u bits/w, %u Hz max --> %d\n",
			(int) (spi->mode & (SPI_CPOL | SPI_CPHA)),
			(spi->mode & SPI_CS_HIGH) ? "cs_high, " : "",
			(spi->mode & SPI_LSB_FIRST) ? "lsb, " : "",
			(spi->mode & SPI_3WIRE) ? "3wire, " : "",
			(spi->mode & SPI_LOOP) ? "loopback, " : "",
			spi->bits_per_word, spi->max_speed_hz,
			status);

	return status;
}
EXPORT_SYMBOL_GPL(spi_setup);

/**
 * spi_set_cs_timing - configure CS setup, hold, and inactive delays
 * @spi: the device that requires specific CS timing configuration
 * @setup: CS setup time specified via @spi_delay
 * @hold: CS hold time specified via @spi_delay
 * @inactive: CS inactive delay between transfers specified via @spi_delay
 *
 * Return: zero on success, else a negative error code.
 */
int spi_set_cs_timing(struct spi_device *spi, struct spi_delay *setup,
		      struct spi_delay *hold, struct spi_delay *inactive)
{
	struct device *parent = spi->controller->dev.parent;
	size_t len;
	int status;

	if (spi->controller->set_cs_timing &&
	    !(spi->cs_gpiod || gpio_is_valid(spi->cs_gpio))) {
		mutex_lock(&spi->controller->io_mutex);

		if (spi->controller->auto_runtime_pm) {
			status = pm_runtime_get_sync(parent);
			if (status < 0) {
				mutex_unlock(&spi->controller->io_mutex);
				pm_runtime_put_noidle(parent);
				dev_err(&spi->controller->dev, "Failed to power device: %d\n",
					status);
				return status;
			}

			status = spi->controller->set_cs_timing(spi, setup,
								hold, inactive);
			pm_runtime_mark_last_busy(parent);
			pm_runtime_put_autosuspend(parent);
		} else {
			status = spi->controller->set_cs_timing(spi, setup, hold,
							      inactive);
		}

		mutex_unlock(&spi->controller->io_mutex);
		return status;
	}

	if ((setup && setup->unit == SPI_DELAY_UNIT_SCK) ||
	    (hold && hold->unit == SPI_DELAY_UNIT_SCK) ||
	    (inactive && inactive->unit == SPI_DELAY_UNIT_SCK)) {
		dev_err(&spi->dev,
			"Clock-cycle delays for CS not supported in SW mode\n");
		return -ENOTSUPP;
	}

	len = sizeof(struct spi_delay);

	/* copy delays to controller */
	if (setup)
		memcpy(&spi->controller->cs_setup, setup, len);
	else
		memset(&spi->controller->cs_setup, 0, len);

	if (hold)
		memcpy(&spi->controller->cs_hold, hold, len);
	else
		memset(&spi->controller->cs_hold, 0, len);

	if (inactive)
		memcpy(&spi->controller->cs_inactive, inactive, len);
	else
		memset(&spi->controller->cs_inactive, 0, len);

	return 0;
}
EXPORT_SYMBOL_GPL(spi_set_cs_timing);

static int _spi_xfer_word_delay_update(struct spi_transfer *xfer,
				       struct spi_device *spi)
{
	int delay1, delay2;

	delay1 = spi_delay_to_ns(&xfer->word_delay, xfer);
	if (delay1 < 0)
		return delay1;

	delay2 = spi_delay_to_ns(&spi->word_delay, xfer);
	if (delay2 < 0)
		return delay2;

	if (delay1 < delay2)
		memcpy(&xfer->word_delay, &spi->word_delay,
		       sizeof(xfer->word_delay));

	return 0;
}

static int __spi_validate(struct spi_device *spi, struct spi_message *message)
{
	struct spi_controller *ctlr = spi->controller;
	struct spi_transfer *xfer;
	int w_size;

	if (list_empty(&message->transfers))
		return -EINVAL;

	/* If an SPI controller does not support toggling the CS line on each
	 * transfer (indicated by the SPI_CS_WORD flag) or we are using a GPIO
	 * for the CS line, we can emulate the CS-per-word hardware function by
	 * splitting transfers into one-word transfers and ensuring that
	 * cs_change is set for each transfer.
	 */
	if ((spi->mode & SPI_CS_WORD) && (!(ctlr->mode_bits & SPI_CS_WORD) ||
					  spi->cs_gpiod ||
					  gpio_is_valid(spi->cs_gpio))) {
		size_t maxsize;
		int ret;

		maxsize = (spi->bits_per_word + 7) / 8;

		/* spi_split_transfers_maxsize() requires message->spi */
		message->spi = spi;

		ret = spi_split_transfers_maxsize(ctlr, message, maxsize,
						  GFP_KERNEL);
		if (ret)
			return ret;

		list_for_each_entry(xfer, &message->transfers, transfer_list) {
			/* don't change cs_change on the last entry in the list */
			if (list_is_last(&xfer->transfer_list, &message->transfers))
				break;
			xfer->cs_change = 1;
		}
	}

	/* Half-duplex links include original MicroWire, and ones with
	 * only one data pin like SPI_3WIRE (switches direction) or where
	 * either MOSI or MISO is missing.  They can also be caused by
	 * software limitations.
	 */
	if ((ctlr->flags & SPI_CONTROLLER_HALF_DUPLEX) ||
	    (spi->mode & SPI_3WIRE)) {
		unsigned flags = ctlr->flags;

		list_for_each_entry(xfer, &message->transfers, transfer_list) {
			if (xfer->rx_buf && xfer->tx_buf)
				return -EINVAL;
			if ((flags & SPI_CONTROLLER_NO_TX) && xfer->tx_buf)
				return -EINVAL;
			if ((flags & SPI_CONTROLLER_NO_RX) && xfer->rx_buf)
				return -EINVAL;
		}
	}

	/**
	 * Set transfer bits_per_word and max speed as spi device default if
	 * it is not set for this transfer.
	 * Set transfer tx_nbits and rx_nbits as single transfer default
	 * (SPI_NBITS_SINGLE) if it is not set for this transfer.
	 * Ensure transfer word_delay is at least as long as that required by
	 * device itself.
	 */
	message->frame_length = 0;
	list_for_each_entry(xfer, &message->transfers, transfer_list) {
		xfer->effective_speed_hz = 0;
		message->frame_length += xfer->len;
		if (!xfer->bits_per_word)
			xfer->bits_per_word = spi->bits_per_word;

		if (!xfer->speed_hz)
			xfer->speed_hz = spi->max_speed_hz;

		if (ctlr->max_speed_hz && xfer->speed_hz > ctlr->max_speed_hz)
			xfer->speed_hz = ctlr->max_speed_hz;

		if (__spi_validate_bits_per_word(ctlr, xfer->bits_per_word))
			return -EINVAL;

		/*
		 * SPI transfer length should be multiple of SPI word size
		 * where SPI word size should be power-of-two multiple
		 */
		if (xfer->bits_per_word <= 8)
			w_size = 1;
		else if (xfer->bits_per_word <= 16)
			w_size = 2;
		else
			w_size = 4;

		/* No partial transfers accepted */
		if (xfer->len % w_size)
			return -EINVAL;

		if (xfer->speed_hz && ctlr->min_speed_hz &&
		    xfer->speed_hz < ctlr->min_speed_hz)
			return -EINVAL;

		if (xfer->tx_buf && !xfer->tx_nbits)
			xfer->tx_nbits = SPI_NBITS_SINGLE;
		if (xfer->rx_buf && !xfer->rx_nbits)
			xfer->rx_nbits = SPI_NBITS_SINGLE;
		/* check transfer tx/rx_nbits:
		 * 1. check the value matches one of single, dual and quad
		 * 2. check tx/rx_nbits match the mode in spi_device
		 */
		if (xfer->tx_buf) {
			if (spi->mode & SPI_NO_TX)
				return -EINVAL;
			if (xfer->tx_nbits != SPI_NBITS_SINGLE &&
				xfer->tx_nbits != SPI_NBITS_DUAL &&
				xfer->tx_nbits != SPI_NBITS_QUAD)
				return -EINVAL;
			if ((xfer->tx_nbits == SPI_NBITS_DUAL) &&
				!(spi->mode & (SPI_TX_DUAL | SPI_TX_QUAD)))
				return -EINVAL;
			if ((xfer->tx_nbits == SPI_NBITS_QUAD) &&
				!(spi->mode & SPI_TX_QUAD))
				return -EINVAL;
		}
		/* check transfer rx_nbits */
		if (xfer->rx_buf) {
			if (spi->mode & SPI_NO_RX)
				return -EINVAL;
			if (xfer->rx_nbits != SPI_NBITS_SINGLE &&
				xfer->rx_nbits != SPI_NBITS_DUAL &&
				xfer->rx_nbits != SPI_NBITS_QUAD)
				return -EINVAL;
			if ((xfer->rx_nbits == SPI_NBITS_DUAL) &&
				!(spi->mode & (SPI_RX_DUAL | SPI_RX_QUAD)))
				return -EINVAL;
			if ((xfer->rx_nbits == SPI_NBITS_QUAD) &&
				!(spi->mode & SPI_RX_QUAD))
				return -EINVAL;
		}

		if (_spi_xfer_word_delay_update(xfer, spi))
			return -EINVAL;
	}

	message->status = -EINPROGRESS;

	return 0;
}

static int __spi_async(struct spi_device *spi, struct spi_message *message)
{
	struct spi_controller *ctlr = spi->controller;
	struct spi_transfer *xfer;

	/*
	 * Some controllers do not support doing regular SPI transfers. Return
	 * ENOTSUPP when this is the case.
	 */
	if (!ctlr->transfer)
		return -ENOTSUPP;

	message->spi = spi;

	SPI_STATISTICS_INCREMENT_FIELD(&ctlr->statistics, spi_async);
	SPI_STATISTICS_INCREMENT_FIELD(&spi->statistics, spi_async);

	trace_spi_message_submit(message);

	if (!ctlr->ptp_sts_supported) {
		list_for_each_entry(xfer, &message->transfers, transfer_list) {
			xfer->ptp_sts_word_pre = 0;
			ptp_read_system_prets(xfer->ptp_sts);
		}
	}

	return ctlr->transfer(spi, message);
}

/**
 * spi_async - asynchronous SPI transfer
 * @spi: device with which data will be exchanged
 * @message: describes the data transfers, including completion callback
 * Context: any (irqs may be blocked, etc)
 *
 * This call may be used in_irq and other contexts which can't sleep,
 * as well as from task contexts which can sleep.
 *
 * The completion callback is invoked in a context which can't sleep.
 * Before that invocation, the value of message->status is undefined.
 * When the callback is issued, message->status holds either zero (to
 * indicate complete success) or a negative error code.  After that
 * callback returns, the driver which issued the transfer request may
 * deallocate the associated memory; it's no longer in use by any SPI
 * core or controller driver code.
 *
 * Note that although all messages to a spi_device are handled in
 * FIFO order, messages may go to different devices in other orders.
 * Some device might be higher priority, or have various "hard" access
 * time requirements, for example.
 *
 * On detection of any fault during the transfer, processing of
 * the entire message is aborted, and the device is deselected.
 * Until returning from the associated message completion callback,
 * no other spi_message queued to that device will be processed.
 * (This rule applies equally to all the synchronous transfer calls,
 * which are wrappers around this core asynchronous primitive.)
 *
 * Return: zero on success, else a negative error code.
 */
int spi_async(struct spi_device *spi, struct spi_message *message)
{
	struct spi_controller *ctlr = spi->controller;
	int ret;
	unsigned long flags;

	ret = __spi_validate(spi, message);
	if (ret != 0)
		return ret;

	spin_lock_irqsave(&ctlr->bus_lock_spinlock, flags);

	if (ctlr->bus_lock_flag)
		ret = -EBUSY;
	else
		ret = __spi_async(spi, message);

	spin_unlock_irqrestore(&ctlr->bus_lock_spinlock, flags);

	return ret;
}
EXPORT_SYMBOL_GPL(spi_async);

/**
 * spi_async_locked - version of spi_async with exclusive bus usage
 * @spi: device with which data will be exchanged
 * @message: describes the data transfers, including completion callback
 * Context: any (irqs may be blocked, etc)
 *
 * This call may be used in_irq and other contexts which can't sleep,
 * as well as from task contexts which can sleep.
 *
 * The completion callback is invoked in a context which can't sleep.
 * Before that invocation, the value of message->status is undefined.
 * When the callback is issued, message->status holds either zero (to
 * indicate complete success) or a negative error code.  After that
 * callback returns, the driver which issued the transfer request may
 * deallocate the associated memory; it's no longer in use by any SPI
 * core or controller driver code.
 *
 * Note that although all messages to a spi_device are handled in
 * FIFO order, messages may go to different devices in other orders.
 * Some device might be higher priority, or have various "hard" access
 * time requirements, for example.
 *
 * On detection of any fault during the transfer, processing of
 * the entire message is aborted, and the device is deselected.
 * Until returning from the associated message completion callback,
 * no other spi_message queued to that device will be processed.
 * (This rule applies equally to all the synchronous transfer calls,
 * which are wrappers around this core asynchronous primitive.)
 *
 * Return: zero on success, else a negative error code.
 */
int spi_async_locked(struct spi_device *spi, struct spi_message *message)
{
	struct spi_controller *ctlr = spi->controller;
	int ret;
	unsigned long flags;

	ret = __spi_validate(spi, message);
	if (ret != 0)
		return ret;

	spin_lock_irqsave(&ctlr->bus_lock_spinlock, flags);

	ret = __spi_async(spi, message);

	spin_unlock_irqrestore(&ctlr->bus_lock_spinlock, flags);

	return ret;

}
EXPORT_SYMBOL_GPL(spi_async_locked);

/*-------------------------------------------------------------------------*/

/* Utility methods for SPI protocol drivers, layered on
 * top of the core.  Some other utility methods are defined as
 * inline functions.
 */

static void spi_complete(void *arg)
{
	complete(arg);
}

static int __spi_sync(struct spi_device *spi, struct spi_message *message)
{
	DECLARE_COMPLETION_ONSTACK(done);
	int status;
	struct spi_controller *ctlr = spi->controller;
	unsigned long flags;

	status = __spi_validate(spi, message);
	if (status != 0)
		return status;

	message->complete = spi_complete;
	message->context = &done;
	message->spi = spi;

	SPI_STATISTICS_INCREMENT_FIELD(&ctlr->statistics, spi_sync);
	SPI_STATISTICS_INCREMENT_FIELD(&spi->statistics, spi_sync);

	/* If we're not using the legacy transfer method then we will
	 * try to transfer in the calling context so special case.
	 * This code would be less tricky if we could remove the
	 * support for driver implemented message queues.
	 */
	if (ctlr->transfer == spi_queued_transfer) {
		spin_lock_irqsave(&ctlr->bus_lock_spinlock, flags);

		trace_spi_message_submit(message);

		status = __spi_queued_transfer(spi, message, false);

		spin_unlock_irqrestore(&ctlr->bus_lock_spinlock, flags);
	} else {
		status = spi_async_locked(spi, message);
	}

	if (status == 0) {
		/* Push out the messages in the calling context if we
		 * can.
		 */
		if (ctlr->transfer == spi_queued_transfer) {
			SPI_STATISTICS_INCREMENT_FIELD(&ctlr->statistics,
						       spi_sync_immediate);
			SPI_STATISTICS_INCREMENT_FIELD(&spi->statistics,
						       spi_sync_immediate);
			__spi_pump_messages(ctlr, false);
		}

		wait_for_completion(&done);
		status = message->status;
	}
	message->context = NULL;
	return status;
}

/**
 * spi_sync - blocking/synchronous SPI data transfers
 * @spi: device with which data will be exchanged
 * @message: describes the data transfers
 * Context: can sleep
 *
 * This call may only be used from a context that may sleep.  The sleep
 * is non-interruptible, and has no timeout.  Low-overhead controller
 * drivers may DMA directly into and out of the message buffers.
 *
 * Note that the SPI device's chip select is active during the message,
 * and then is normally disabled between messages.  Drivers for some
 * frequently-used devices may want to minimize costs of selecting a chip,
 * by leaving it selected in anticipation that the next message will go
 * to the same chip.  (That may increase power usage.)
 *
 * Also, the caller is guaranteeing that the memory associated with the
 * message will not be freed before this call returns.
 *
 * Return: zero on success, else a negative error code.
 */
int spi_sync(struct spi_device *spi, struct spi_message *message)
{
	int ret;

	mutex_lock(&spi->controller->bus_lock_mutex);
	ret = __spi_sync(spi, message);
	mutex_unlock(&spi->controller->bus_lock_mutex);

	return ret;
}
EXPORT_SYMBOL_GPL(spi_sync);

/**
 * spi_sync_locked - version of spi_sync with exclusive bus usage
 * @spi: device with which data will be exchanged
 * @message: describes the data transfers
 * Context: can sleep
 *
 * This call may only be used from a context that may sleep.  The sleep
 * is non-interruptible, and has no timeout.  Low-overhead controller
 * drivers may DMA directly into and out of the message buffers.
 *
 * This call should be used by drivers that require exclusive access to the
 * SPI bus. It has to be preceded by a spi_bus_lock call. The SPI bus must
 * be released by a spi_bus_unlock call when the exclusive access is over.
 *
 * Return: zero on success, else a negative error code.
 */
int spi_sync_locked(struct spi_device *spi, struct spi_message *message)
{
	return __spi_sync(spi, message);
}
EXPORT_SYMBOL_GPL(spi_sync_locked);

/**
 * spi_bus_lock - obtain a lock for exclusive SPI bus usage
 * @ctlr: SPI bus master that should be locked for exclusive bus access
 * Context: can sleep
 *
 * This call may only be used from a context that may sleep.  The sleep
 * is non-interruptible, and has no timeout.
 *
 * This call should be used by drivers that require exclusive access to the
 * SPI bus. The SPI bus must be released by a spi_bus_unlock call when the
 * exclusive access is over. Data transfer must be done by spi_sync_locked
 * and spi_async_locked calls when the SPI bus lock is held.
 *
 * Return: always zero.
 */
int spi_bus_lock(struct spi_controller *ctlr)
{
	unsigned long flags;

	mutex_lock(&ctlr->bus_lock_mutex);

	spin_lock_irqsave(&ctlr->bus_lock_spinlock, flags);
	ctlr->bus_lock_flag = 1;
	spin_unlock_irqrestore(&ctlr->bus_lock_spinlock, flags);

	/* mutex remains locked until spi_bus_unlock is called */

	return 0;
}
EXPORT_SYMBOL_GPL(spi_bus_lock);

/**
 * spi_bus_unlock - release the lock for exclusive SPI bus usage
 * @ctlr: SPI bus master that was locked for exclusive bus access
 * Context: can sleep
 *
 * This call may only be used from a context that may sleep.  The sleep
 * is non-interruptible, and has no timeout.
 *
 * This call releases an SPI bus lock previously obtained by an spi_bus_lock
 * call.
 *
 * Return: always zero.
 */
int spi_bus_unlock(struct spi_controller *ctlr)
{
	ctlr->bus_lock_flag = 0;

	mutex_unlock(&ctlr->bus_lock_mutex);

	return 0;
}
EXPORT_SYMBOL_GPL(spi_bus_unlock);

/* portable code must never pass more than 32 bytes */
#define	SPI_BUFSIZ	max(32, SMP_CACHE_BYTES)

static u8	*buf;

/**
 * spi_write_then_read - SPI synchronous write followed by read
 * @spi: device with which data will be exchanged
 * @txbuf: data to be written (need not be dma-safe)
 * @n_tx: size of txbuf, in bytes
 * @rxbuf: buffer into which data will be read (need not be dma-safe)
 * @n_rx: size of rxbuf, in bytes
 * Context: can sleep
 *
 * This performs a half duplex MicroWire style transaction with the
 * device, sending txbuf and then reading rxbuf.  The return value
 * is zero for success, else a negative errno status code.
 * This call may only be used from a context that may sleep.
 *
 * Parameters to this routine are always copied using a small buffer.
 * Performance-sensitive or bulk transfer code should instead use
 * spi_{async,sync}() calls with dma-safe buffers.
 *
 * Return: zero on success, else a negative error code.
 */
int spi_write_then_read(struct spi_device *spi,
		const void *txbuf, unsigned n_tx,
		void *rxbuf, unsigned n_rx)
{
	static DEFINE_MUTEX(lock);

	int			status;
	struct spi_message	message;
	struct spi_transfer	x[2];
	u8			*local_buf;

	/* Use preallocated DMA-safe buffer if we can.  We can't avoid
	 * copying here, (as a pure convenience thing), but we can
	 * keep heap costs out of the hot path unless someone else is
	 * using the pre-allocated buffer or the transfer is too large.
	 */
	if ((n_tx + n_rx) > SPI_BUFSIZ || !mutex_trylock(&lock)) {
		local_buf = kmalloc(max((unsigned)SPI_BUFSIZ, n_tx + n_rx),
				    GFP_KERNEL | GFP_DMA);
		if (!local_buf)
			return -ENOMEM;
	} else {
		local_buf = buf;
	}

	spi_message_init(&message);
	memset(x, 0, sizeof(x));
	if (n_tx) {
		x[0].len = n_tx;
		spi_message_add_tail(&x[0], &message);
	}
	if (n_rx) {
		x[1].len = n_rx;
		spi_message_add_tail(&x[1], &message);
	}

	memcpy(local_buf, txbuf, n_tx);
	x[0].tx_buf = local_buf;
	x[1].rx_buf = local_buf + n_tx;

	/* do the i/o */
	status = spi_sync(spi, &message);
	if (status == 0)
		memcpy(rxbuf, x[1].rx_buf, n_rx);

	if (x[0].tx_buf == buf)
		mutex_unlock(&lock);
	else
		kfree(local_buf);

	return status;
}
EXPORT_SYMBOL_GPL(spi_write_then_read);

/*-------------------------------------------------------------------------*/

#if IS_ENABLED(CONFIG_OF)
/* must call put_device() when done with returned spi_device device */
struct spi_device *of_find_spi_device_by_node(struct device_node *node)
{
	struct device *dev = bus_find_device_by_of_node(&spi_bus_type, node);

	return dev ? to_spi_device(dev) : NULL;
}
EXPORT_SYMBOL_GPL(of_find_spi_device_by_node);
#endif /* IS_ENABLED(CONFIG_OF) */

#if IS_ENABLED(CONFIG_OF_DYNAMIC)
/* the spi controllers are not using spi_bus, so we find it with another way */
static struct spi_controller *of_find_spi_controller_by_node(struct device_node *node)
{
	struct device *dev;

	dev = class_find_device_by_of_node(&spi_master_class, node);
	if (!dev && IS_ENABLED(CONFIG_SPI_SLAVE))
		dev = class_find_device_by_of_node(&spi_slave_class, node);
	if (!dev)
		return NULL;

	/* reference got in class_find_device */
	return container_of(dev, struct spi_controller, dev);
}

static int of_spi_notify(struct notifier_block *nb, unsigned long action,
			 void *arg)
{
	struct of_reconfig_data *rd = arg;
	struct spi_controller *ctlr;
	struct spi_device *spi;

	switch (of_reconfig_get_state_change(action, arg)) {
	case OF_RECONFIG_CHANGE_ADD:
		ctlr = of_find_spi_controller_by_node(rd->dn->parent);
		if (ctlr == NULL)
			return NOTIFY_OK;	/* not for us */

		if (of_node_test_and_set_flag(rd->dn, OF_POPULATED)) {
			put_device(&ctlr->dev);
			return NOTIFY_OK;
		}

		spi = of_register_spi_device(ctlr, rd->dn);
		put_device(&ctlr->dev);

		if (IS_ERR(spi)) {
			pr_err("%s: failed to create for '%pOF'\n",
					__func__, rd->dn);
			of_node_clear_flag(rd->dn, OF_POPULATED);
			return notifier_from_errno(PTR_ERR(spi));
		}
		break;

	case OF_RECONFIG_CHANGE_REMOVE:
		/* already depopulated? */
		if (!of_node_check_flag(rd->dn, OF_POPULATED))
			return NOTIFY_OK;

		/* find our device by node */
		spi = of_find_spi_device_by_node(rd->dn);
		if (spi == NULL)
			return NOTIFY_OK;	/* no? not meant for us */

		/* unregister takes one ref away */
		spi_unregister_device(spi);

		/* and put the reference of the find */
		put_device(&spi->dev);
		break;
	}

	return NOTIFY_OK;
}

static struct notifier_block spi_of_notifier = {
	.notifier_call = of_spi_notify,
};
#else /* IS_ENABLED(CONFIG_OF_DYNAMIC) */
extern struct notifier_block spi_of_notifier;
#endif /* IS_ENABLED(CONFIG_OF_DYNAMIC) */

#if IS_ENABLED(CONFIG_ACPI)
static int spi_acpi_controller_match(struct device *dev, const void *data)
{
	return ACPI_COMPANION(dev->parent) == data;
}

static struct spi_controller *acpi_spi_find_controller_by_adev(struct acpi_device *adev)
{
	struct device *dev;

	dev = class_find_device(&spi_master_class, NULL, adev,
				spi_acpi_controller_match);
	if (!dev && IS_ENABLED(CONFIG_SPI_SLAVE))
		dev = class_find_device(&spi_slave_class, NULL, adev,
					spi_acpi_controller_match);
	if (!dev)
		return NULL;

	return container_of(dev, struct spi_controller, dev);
}

static struct spi_device *acpi_spi_find_device_by_adev(struct acpi_device *adev)
{
	struct device *dev;

	dev = bus_find_device_by_acpi_dev(&spi_bus_type, adev);
	return to_spi_device(dev);
}

static int acpi_spi_notify(struct notifier_block *nb, unsigned long value,
			   void *arg)
{
	struct acpi_device *adev = arg;
	struct spi_controller *ctlr;
	struct spi_device *spi;

	switch (value) {
	case ACPI_RECONFIG_DEVICE_ADD:
		ctlr = acpi_spi_find_controller_by_adev(adev->parent);
		if (!ctlr)
			break;

		acpi_register_spi_device(ctlr, adev);
		put_device(&ctlr->dev);
		break;
	case ACPI_RECONFIG_DEVICE_REMOVE:
		if (!acpi_device_enumerated(adev))
			break;

		spi = acpi_spi_find_device_by_adev(adev);
		if (!spi)
			break;

		spi_unregister_device(spi);
		put_device(&spi->dev);
		break;
	}

	return NOTIFY_OK;
}

static struct notifier_block spi_acpi_notifier = {
	.notifier_call = acpi_spi_notify,
};
#else
extern struct notifier_block spi_acpi_notifier;
#endif

static int __init spi_init(void)
{
	int	status;

	buf = kmalloc(SPI_BUFSIZ, GFP_KERNEL);
	if (!buf) {
		status = -ENOMEM;
		goto err0;
	}

	status = bus_register(&spi_bus_type);
	if (status < 0)
		goto err1;

	status = class_register(&spi_master_class);
	if (status < 0)
		goto err2;

	if (IS_ENABLED(CONFIG_SPI_SLAVE)) {
		status = class_register(&spi_slave_class);
		if (status < 0)
			goto err3;
	}

	if (IS_ENABLED(CONFIG_OF_DYNAMIC))
		WARN_ON(of_reconfig_notifier_register(&spi_of_notifier));
	if (IS_ENABLED(CONFIG_ACPI))
		WARN_ON(acpi_reconfig_notifier_register(&spi_acpi_notifier));

	return 0;

err3:
	class_unregister(&spi_master_class);
err2:
	bus_unregister(&spi_bus_type);
err1:
	kfree(buf);
	buf = NULL;
err0:
	return status;
}

/* board_info is normally registered in arch_initcall(),
 * but even essential drivers wait till later
 *
 * REVISIT only boardinfo really needs static linking. the rest (device and
 * driver registration) _could_ be dynamically linked (modular) ... costs
 * include needing to have boardinfo data structures be much more public.
 */
postcore_initcall(spi_init);<|MERGE_RESOLUTION|>--- conflicted
+++ resolved
@@ -721,13 +721,9 @@
 	if (ACPI_COMPANION(&spi->dev))
 		acpi_device_clear_enumerated(ACPI_COMPANION(&spi->dev));
 	device_remove_software_node(&spi->dev);
-<<<<<<< HEAD
-	device_unregister(&spi->dev);
-=======
 	device_del(&spi->dev);
 	spi_cleanup(spi);
 	put_device(&spi->dev);
->>>>>>> 8e0eb2fb
 }
 EXPORT_SYMBOL_GPL(spi_unregister_device);
 
@@ -824,12 +820,6 @@
 
 	if (spi->cs_gpiod || gpio_is_valid(spi->cs_gpio)) {
 		if (!(spi->mode & SPI_NO_CS)) {
-<<<<<<< HEAD
-			if (spi->cs_gpiod)
-				/* polarity handled by gpiolib */
-				gpiod_set_value_cansleep(spi->cs_gpiod, activate);
-			else
-=======
 			if (spi->cs_gpiod) {
 				/*
 				 * Historically ACPI has no means of the GPIO polarity and
@@ -847,7 +837,6 @@
 					/* Polarity handled by GPIO library */
 					gpiod_set_value_cansleep(spi->cs_gpiod, activate);
 			} else {
->>>>>>> 8e0eb2fb
 				/*
 				 * invert the enable line, as active low is
 				 * default for SPI.
