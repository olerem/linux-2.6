/*
 * include/linux/mfd/wm8994/pdata.h -- Platform data for WM8994
 *
 * Copyright 2009 Wolfson Microelectronics PLC.
 *
 * Author: Mark Brown <broonie@opensource.wolfsonmicro.com>
 *
 *  This program is free software; you can redistribute  it and/or modify it
 *  under  the terms of  the GNU General  Public License as published by the
 *  Free Software Foundation;  either version 2 of the  License, or (at your
 *  option) any later version.
 *
 */

#ifndef __MFD_WM8994_PDATA_H__
#define __MFD_WM8994_PDATA_H__

#define WM8994_NUM_LDO   2
#define WM8994_NUM_GPIO 11

struct wm8994_ldo_pdata {
	/** GPIOs to enable regulator, 0 or less if not available */
	int enable;

	const char *supply;
	struct regulator_init_data *init_data;
};

#define WM8994_CONFIGURE_GPIO 0x8000

#define WM8994_DRC_REGS 5
<<<<<<< HEAD
#define WM8994_EQ_REGS  19
#define WM8958_MBC_CUTOFF_REGS 20
#define WM8958_MBC_COEFF_REGS  48
=======
#define WM8994_EQ_REGS  20
>>>>>>> 1dcb4f38

/**
 * DRC configurations are specified with a label and a set of register
 * values to write (the enable bits will be ignored).  At runtime an
 * enumerated control will be presented for each DRC block allowing
 * the user to choose the configration to use.
 *
 * Configurations may be generated by hand or by using the DRC control
 * panel provided by the WISCE - see  http://www.wolfsonmicro.com/wisce/
 * for details.
 */
struct wm8994_drc_cfg {
        const char *name;
        u16 regs[WM8994_DRC_REGS];
};

/**
 * ReTune Mobile configurations are specified with a label, sample
 * rate and set of values to write (the enable bits will be ignored).
 *
 * Configurations are expected to be generated using the ReTune Mobile
 * control panel in WISCE - see http://www.wolfsonmicro.com/wisce/
 */
struct wm8994_retune_mobile_cfg {
        const char *name;
        unsigned int rate;
        u16 regs[WM8994_EQ_REGS];
};

/**
 * Multiband compressor configurations are specified with a label and
 * two sets of values to write.  Configurations are expected to be
 * generated using the multiband compressor configuration panel in
 * WISCE - see http://www.wolfsonmicro.com/wisce/
 */
struct wm8958_mbc_cfg {
	const char *name;
	u16 cutoff_regs[WM8958_MBC_CUTOFF_REGS];
	u16 coeff_regs[WM8958_MBC_COEFF_REGS];
};

struct wm8994_pdata {
	int gpio_base;

	/**
	 * Default values for GPIOs if non-zero, WM8994_CONFIGURE_GPIO
	 * can be used for all zero values.
	 */
	int gpio_defaults[WM8994_NUM_GPIO];

	struct wm8994_ldo_pdata ldo[WM8994_NUM_LDO];

	int irq_base;  /** Base IRQ number for WM8994, required for IRQs */

        int num_drc_cfgs;
        struct wm8994_drc_cfg *drc_cfgs;

        int num_retune_mobile_cfgs;
        struct wm8994_retune_mobile_cfg *retune_mobile_cfgs;

	int num_mbc_cfgs;
	struct wm8958_mbc_cfg *mbc_cfgs;

        /* LINEOUT can be differential or single ended */
        unsigned int lineout1_diff:1;
        unsigned int lineout2_diff:1;

        /* Common mode feedback */
        unsigned int lineout1fb:1;
        unsigned int lineout2fb:1;

        /* Microphone biases: 0=0.9*AVDD1 1=0.65*AVVD1 */
        unsigned int micbias1_lvl:1;
        unsigned int micbias2_lvl:1;

        /* Jack detect threashold levels, see datasheet for values */
        unsigned int jd_scthr:2;
        unsigned int jd_thr:2;
};

#endif<|MERGE_RESOLUTION|>--- conflicted
+++ resolved
@@ -29,13 +29,9 @@
 #define WM8994_CONFIGURE_GPIO 0x8000
 
 #define WM8994_DRC_REGS 5
-<<<<<<< HEAD
-#define WM8994_EQ_REGS  19
+#define WM8994_EQ_REGS  20
 #define WM8958_MBC_CUTOFF_REGS 20
 #define WM8958_MBC_COEFF_REGS  48
-=======
-#define WM8994_EQ_REGS  20
->>>>>>> 1dcb4f38
 
 /**
  * DRC configurations are specified with a label and a set of register
