/*
 * Copyright (C) 2014 Red Hat
 * Copyright (C) 2014 Intel Corp.
 *
 * Permission is hereby granted, free of charge, to any person obtaining a
 * copy of this software and associated documentation files (the "Software"),
 * to deal in the Software without restriction, including without limitation
 * the rights to use, copy, modify, merge, publish, distribute, sublicense,
 * and/or sell copies of the Software, and to permit persons to whom the
 * Software is furnished to do so, subject to the following conditions:
 *
 * The above copyright notice and this permission notice shall be included in
 * all copies or substantial portions of the Software.
 *
 * THE SOFTWARE IS PROVIDED "AS IS", WITHOUT WARRANTY OF ANY KIND, EXPRESS OR
 * IMPLIED, INCLUDING BUT NOT LIMITED TO THE WARRANTIES OF MERCHANTABILITY,
 * FITNESS FOR A PARTICULAR PURPOSE AND NONINFRINGEMENT.  IN NO EVENT SHALL
 * THE COPYRIGHT HOLDER(S) OR AUTHOR(S) BE LIABLE FOR ANY CLAIM, DAMAGES OR
 * OTHER LIABILITY, WHETHER IN AN ACTION OF CONTRACT, TORT OR OTHERWISE,
 * ARISING FROM, OUT OF OR IN CONNECTION WITH THE SOFTWARE OR THE USE OR
 * OTHER DEALINGS IN THE SOFTWARE.
 *
 * Authors:
 * Rob Clark <robdclark@gmail.com>
 * Daniel Vetter <daniel.vetter@ffwll.ch>
 */

#ifndef DRM_ATOMIC_H_
#define DRM_ATOMIC_H_

#include <drm/drm_crtc.h>
#include <drm/drm_util.h>

/**
 * struct drm_crtc_commit - track modeset commits on a CRTC
 *
 * This structure is used to track pending modeset changes and atomic commit on
 * a per-CRTC basis. Since updating the list should never block, this structure
 * is reference counted to allow waiters to safely wait on an event to complete,
 * without holding any locks.
 *
 * It has 3 different events in total to allow a fine-grained synchronization
 * between outstanding updates::
 *
 *	atomic commit thread			hardware
 *
 * 	write new state into hardware	---->	...
 * 	signal hw_done
 * 						switch to new state on next
 * 	...					v/hblank
 *
 *	wait for buffers to show up		...
 *
 *	...					send completion irq
 *						irq handler signals flip_done
 *	cleanup old buffers
 *
 * 	signal cleanup_done
 *
 * 	wait for flip_done		<----
 * 	clean up atomic state
 *
 * The important bit to know is that &cleanup_done is the terminal event, but the
 * ordering between &flip_done and &hw_done is entirely up to the specific driver
 * and modeset state change.
 *
 * For an implementation of how to use this look at
 * drm_atomic_helper_setup_commit() from the atomic helper library.
 */
struct drm_crtc_commit {
	/**
	 * @crtc:
	 *
	 * DRM CRTC for this commit.
	 */
	struct drm_crtc *crtc;

	/**
	 * @ref:
	 *
	 * Reference count for this structure. Needed to allow blocking on
	 * completions without the risk of the completion disappearing
	 * meanwhile.
	 */
	struct kref ref;

	/**
	 * @flip_done:
	 *
	 * Will be signaled when the hardware has flipped to the new set of
	 * buffers. Signals at the same time as when the drm event for this
	 * commit is sent to userspace, or when an out-fence is singalled. Note
	 * that for most hardware, in most cases this happens after @hw_done is
	 * signalled.
	 *
	 * Completion of this stage is signalled implicitly by calling
	 * drm_crtc_send_vblank_event() on &drm_crtc_state.event.
	 */
	struct completion flip_done;

	/**
	 * @hw_done:
	 *
	 * Will be signalled when all hw register changes for this commit have
	 * been written out. Especially when disabling a pipe this can be much
	 * later than than @flip_done, since that can signal already when the
	 * screen goes black, whereas to fully shut down a pipe more register
	 * I/O is required.
	 *
	 * Note that this does not need to include separately reference-counted
	 * resources like backing storage buffer pinning, or runtime pm
	 * management.
	 *
	 * Drivers should call drm_atomic_helper_commit_hw_done() to signal
	 * completion of this stage.
	 */
	struct completion hw_done;

	/**
	 * @cleanup_done:
	 *
	 * Will be signalled after old buffers have been cleaned up by calling
	 * drm_atomic_helper_cleanup_planes(). Since this can only happen after
	 * a vblank wait completed it might be a bit later. This completion is
	 * useful to throttle updates and avoid hardware updates getting ahead
	 * of the buffer cleanup too much.
	 *
	 * Drivers should call drm_atomic_helper_commit_cleanup_done() to signal
	 * completion of this stage.
	 */
	struct completion cleanup_done;

	/**
	 * @commit_entry:
	 *
	 * Entry on the per-CRTC &drm_crtc.commit_list. Protected by
	 * $drm_crtc.commit_lock.
	 */
	struct list_head commit_entry;

	/**
	 * @event:
	 *
	 * &drm_pending_vblank_event pointer to clean up private events.
	 */
	struct drm_pending_vblank_event *event;

	/**
	 * @abort_completion:
	 *
	 * A flag that's set after drm_atomic_helper_setup_commit() takes a
	 * second reference for the completion of $drm_crtc_state.event. It's
	 * used by the free code to remove the second reference if commit fails.
	 */
	bool abort_completion;
};

struct __drm_planes_state {
	struct drm_plane *ptr;
	struct drm_plane_state *state, *old_state, *new_state;
};

struct __drm_crtcs_state {
	struct drm_crtc *ptr;
	struct drm_crtc_state *state, *old_state, *new_state;

	/**
	 * @commit:
	 *
	 * A reference to the CRTC commit object that is kept for use by
	 * drm_atomic_helper_wait_for_flip_done() after
	 * drm_atomic_helper_commit_hw_done() is called. This ensures that a
	 * concurrent commit won't free a commit object that is still in use.
	 */
	struct drm_crtc_commit *commit;

	s32 __user *out_fence_ptr;
	u64 last_vblank_count;
};

struct __drm_connnectors_state {
	struct drm_connector *ptr;
	struct drm_connector_state *state, *old_state, *new_state;
	/**
	 * @out_fence_ptr:
	 *
	 * User-provided pointer which the kernel uses to return a sync_file
	 * file descriptor. Used by writeback connectors to signal completion of
	 * the writeback.
	 */
	s32 __user *out_fence_ptr;
};

struct drm_private_obj;
struct drm_private_state;

/**
 * struct drm_private_state_funcs - atomic state functions for private objects
 *
 * These hooks are used by atomic helpers to create, swap and destroy states of
 * private objects. The structure itself is used as a vtable to identify the
 * associated private object type. Each private object type that needs to be
 * added to the atomic states is expected to have an implementation of these
 * hooks and pass a pointer to its drm_private_state_funcs struct to
 * drm_atomic_get_private_obj_state().
 */
struct drm_private_state_funcs {
	/**
	 * @atomic_duplicate_state:
	 *
	 * Duplicate the current state of the private object and return it. It
	 * is an error to call this before obj->state has been initialized.
	 *
	 * RETURNS:
	 *
	 * Duplicated atomic state or NULL when obj->state is not
	 * initialized or allocation failed.
	 */
	struct drm_private_state *(*atomic_duplicate_state)(struct drm_private_obj *obj);

	/**
	 * @atomic_destroy_state:
	 *
	 * Frees the private object state created with @atomic_duplicate_state.
	 */
	void (*atomic_destroy_state)(struct drm_private_obj *obj,
				     struct drm_private_state *state);
};

/**
 * struct drm_private_obj - base struct for driver private atomic object
 *
 * A driver private object is initialized by calling
 * drm_atomic_private_obj_init() and cleaned up by calling
 * drm_atomic_private_obj_fini().
 *
 * Currently only tracks the state update functions and the opaque driver
 * private state itself, but in the future might also track which
 * &drm_modeset_lock is required to duplicate and update this object's state.
 *
 * All private objects must be initialized before the DRM device they are
 * attached to is registered to the DRM subsystem (call to drm_dev_register())
 * and should stay around until this DRM device is unregistered (call to
 * drm_dev_unregister()). In other words, private objects lifetime is tied
 * to the DRM device lifetime. This implies that:
 *
 * 1/ all calls to drm_atomic_private_obj_init() must be done before calling
 *    drm_dev_register()
 * 2/ all calls to drm_atomic_private_obj_fini() must be done after calling
 *    drm_dev_unregister()
 */
struct drm_private_obj {
	/**
	 * @head: List entry used to attach a private object to a &drm_device
	 * (queued to &drm_mode_config.privobj_list).
	 */
	struct list_head head;

	/**
	 * @lock: Modeset lock to protect the state object.
	 */
	struct drm_modeset_lock lock;

	/**
	 * @state: Current atomic state for this driver private object.
	 */
	struct drm_private_state *state;

	/**
	 * @funcs:
	 *
	 * Functions to manipulate the state of this driver private object, see
	 * &drm_private_state_funcs.
	 */
	const struct drm_private_state_funcs *funcs;
};

/**
 * drm_for_each_privobj() - private object iterator
 *
 * @privobj: pointer to the current private object. Updated after each
 *	     iteration
 * @dev: the DRM device we want get private objects from
 *
 * Allows one to iterate over all private objects attached to @dev
 */
#define drm_for_each_privobj(privobj, dev) \
	list_for_each_entry(privobj, &(dev)->mode_config.privobj_list, head)

/**
 * struct drm_private_state - base struct for driver private object state
 * @state: backpointer to global drm_atomic_state
 *
 * Currently only contains a backpointer to the overall atomic update, but in
 * the future also might hold synchronization information similar to e.g.
 * &drm_crtc.commit.
 */
struct drm_private_state {
	struct drm_atomic_state *state;
};

struct __drm_private_objs_state {
	struct drm_private_obj *ptr;
	struct drm_private_state *state, *old_state, *new_state;
};

/**
 * struct drm_atomic_state - the global state object for atomic updates
 * @ref: count of all references to this state (will not be freed until zero)
 * @dev: parent DRM device
 * @legacy_cursor_update: hint to enforce legacy cursor IOCTL semantics
 * @async_update: hint for asynchronous plane update
 * @planes: pointer to array of structures with per-plane data
 * @crtcs: pointer to array of CRTC pointers
 * @num_connector: size of the @connectors and @connector_states arrays
 * @connectors: pointer to array of structures with per-connector data
 * @num_private_objs: size of the @private_objs array
 * @private_objs: pointer to array of private object pointers
 * @acquire_ctx: acquire context for this atomic modeset state update
 *
 * States are added to an atomic update by calling drm_atomic_get_crtc_state(),
 * drm_atomic_get_plane_state(), drm_atomic_get_connector_state(), or for
 * private state structures, drm_atomic_get_private_obj_state().
 */
struct drm_atomic_state {
	struct kref ref;

	struct drm_device *dev;

	/**
	 * @allow_modeset:
	 *
	 * Allow full modeset. This is used by the ATOMIC IOCTL handler to
	 * implement the DRM_MODE_ATOMIC_ALLOW_MODESET flag. Drivers should
	 * never consult this flag, instead looking at the output of
	 * drm_atomic_crtc_needs_modeset().
	 */
	bool allow_modeset : 1;
	bool legacy_cursor_update : 1;
	bool async_update : 1;
	/**
	 * @duplicated:
	 *
	 * Indicates whether or not this atomic state was duplicated using
	 * drm_atomic_helper_duplicate_state(). Drivers and atomic helpers
	 * should use this to fixup normal  inconsistencies in duplicated
	 * states.
	 */
	bool duplicated : 1;
	struct __drm_planes_state *planes;
	struct __drm_crtcs_state *crtcs;
	int num_connector;
	struct __drm_connnectors_state *connectors;
	int num_private_objs;
	struct __drm_private_objs_state *private_objs;

	struct drm_modeset_acquire_ctx *acquire_ctx;

	/**
	 * @fake_commit:
	 *
	 * Used for signaling unbound planes/connectors.
	 * When a connector or plane is not bound to any CRTC, it's still important
	 * to preserve linearity to prevent the atomic states from being freed to early.
	 *
	 * This commit (if set) is not bound to any CRTC, but will be completed when
	 * drm_atomic_helper_commit_hw_done() is called.
	 */
	struct drm_crtc_commit *fake_commit;

	/**
	 * @commit_work:
	 *
	 * Work item which can be used by the driver or helpers to execute the
	 * commit without blocking.
	 */
	struct work_struct commit_work;
};

void __drm_crtc_commit_free(struct kref *kref);

/**
 * drm_crtc_commit_get - acquire a reference to the CRTC commit
 * @commit: CRTC commit
 *
 * Increases the reference of @commit.
 *
 * Returns:
 * The pointer to @commit, with reference increased.
 */
static inline struct drm_crtc_commit *drm_crtc_commit_get(struct drm_crtc_commit *commit)
{
	kref_get(&commit->ref);
	return commit;
}

/**
 * drm_crtc_commit_put - release a reference to the CRTC commmit
 * @commit: CRTC commit
 *
 * This releases a reference to @commit which is freed after removing the
 * final reference. No locking required and callable from any context.
 */
static inline void drm_crtc_commit_put(struct drm_crtc_commit *commit)
{
	kref_put(&commit->ref, __drm_crtc_commit_free);
}

struct drm_atomic_state * __must_check
drm_atomic_state_alloc(struct drm_device *dev);
void drm_atomic_state_clear(struct drm_atomic_state *state);

/**
 * drm_atomic_state_get - acquire a reference to the atomic state
 * @state: The atomic state
 *
 * Returns a new reference to the @state
 */
static inline struct drm_atomic_state *
drm_atomic_state_get(struct drm_atomic_state *state)
{
	kref_get(&state->ref);
	return state;
}

void __drm_atomic_state_free(struct kref *ref);

/**
 * drm_atomic_state_put - release a reference to the atomic state
 * @state: The atomic state
 *
 * This releases a reference to @state which is freed after removing the
 * final reference. No locking required and callable from any context.
 */
static inline void drm_atomic_state_put(struct drm_atomic_state *state)
{
	kref_put(&state->ref, __drm_atomic_state_free);
}

int  __must_check
drm_atomic_state_init(struct drm_device *dev, struct drm_atomic_state *state);
void drm_atomic_state_default_clear(struct drm_atomic_state *state);
void drm_atomic_state_default_release(struct drm_atomic_state *state);

struct drm_crtc_state * __must_check
drm_atomic_get_crtc_state(struct drm_atomic_state *state,
			  struct drm_crtc *crtc);
struct drm_plane_state * __must_check
drm_atomic_get_plane_state(struct drm_atomic_state *state,
			   struct drm_plane *plane);
struct drm_connector_state * __must_check
drm_atomic_get_connector_state(struct drm_atomic_state *state,
			       struct drm_connector *connector);

void drm_atomic_private_obj_init(struct drm_device *dev,
				 struct drm_private_obj *obj,
				 struct drm_private_state *state,
				 const struct drm_private_state_funcs *funcs);
void drm_atomic_private_obj_fini(struct drm_private_obj *obj);

struct drm_private_state * __must_check
drm_atomic_get_private_obj_state(struct drm_atomic_state *state,
				 struct drm_private_obj *obj);
struct drm_private_state *
drm_atomic_get_old_private_obj_state(struct drm_atomic_state *state,
				     struct drm_private_obj *obj);
struct drm_private_state *
drm_atomic_get_new_private_obj_state(struct drm_atomic_state *state,
				     struct drm_private_obj *obj);

struct drm_connector *
drm_atomic_get_old_connector_for_encoder(struct drm_atomic_state *state,
					 struct drm_encoder *encoder);
struct drm_connector *
drm_atomic_get_new_connector_for_encoder(struct drm_atomic_state *state,
					 struct drm_encoder *encoder);

/**
 * drm_atomic_get_existing_crtc_state - get CRTC state, if it exists
 * @state: global atomic state object
 * @crtc: CRTC to grab
 *
 * This function returns the CRTC state for the given CRTC, or NULL
 * if the CRTC is not part of the global atomic state.
 *
 * This function is deprecated, @drm_atomic_get_old_crtc_state or
 * @drm_atomic_get_new_crtc_state should be used instead.
 */
static inline struct drm_crtc_state *
drm_atomic_get_existing_crtc_state(struct drm_atomic_state *state,
				   struct drm_crtc *crtc)
{
	return state->crtcs[drm_crtc_index(crtc)].state;
}

/**
 * drm_atomic_get_old_crtc_state - get old CRTC state, if it exists
 * @state: global atomic state object
 * @crtc: CRTC to grab
 *
 * This function returns the old CRTC state for the given CRTC, or
 * NULL if the CRTC is not part of the global atomic state.
 */
static inline struct drm_crtc_state *
drm_atomic_get_old_crtc_state(struct drm_atomic_state *state,
			      struct drm_crtc *crtc)
{
	return state->crtcs[drm_crtc_index(crtc)].old_state;
}
/**
 * drm_atomic_get_new_crtc_state - get new CRTC state, if it exists
 * @state: global atomic state object
 * @crtc: CRTC to grab
 *
 * This function returns the new CRTC state for the given CRTC, or
 * NULL if the CRTC is not part of the global atomic state.
 */
static inline struct drm_crtc_state *
drm_atomic_get_new_crtc_state(struct drm_atomic_state *state,
			      struct drm_crtc *crtc)
{
	return state->crtcs[drm_crtc_index(crtc)].new_state;
}

/**
 * drm_atomic_get_existing_plane_state - get plane state, if it exists
 * @state: global atomic state object
 * @plane: plane to grab
 *
 * This function returns the plane state for the given plane, or NULL
 * if the plane is not part of the global atomic state.
 *
 * This function is deprecated, @drm_atomic_get_old_plane_state or
 * @drm_atomic_get_new_plane_state should be used instead.
 */
static inline struct drm_plane_state *
drm_atomic_get_existing_plane_state(struct drm_atomic_state *state,
				    struct drm_plane *plane)
{
	return state->planes[drm_plane_index(plane)].state;
}

/**
 * drm_atomic_get_old_plane_state - get plane state, if it exists
 * @state: global atomic state object
 * @plane: plane to grab
 *
 * This function returns the old plane state for the given plane, or
 * NULL if the plane is not part of the global atomic state.
 */
static inline struct drm_plane_state *
drm_atomic_get_old_plane_state(struct drm_atomic_state *state,
			       struct drm_plane *plane)
{
	return state->planes[drm_plane_index(plane)].old_state;
}

/**
 * drm_atomic_get_new_plane_state - get plane state, if it exists
 * @state: global atomic state object
 * @plane: plane to grab
 *
 * This function returns the new plane state for the given plane, or
 * NULL if the plane is not part of the global atomic state.
 */
static inline struct drm_plane_state *
drm_atomic_get_new_plane_state(struct drm_atomic_state *state,
			       struct drm_plane *plane)
{
	return state->planes[drm_plane_index(plane)].new_state;
}

/**
 * drm_atomic_get_existing_connector_state - get connector state, if it exists
 * @state: global atomic state object
 * @connector: connector to grab
 *
 * This function returns the connector state for the given connector,
 * or NULL if the connector is not part of the global atomic state.
 *
 * This function is deprecated, @drm_atomic_get_old_connector_state or
 * @drm_atomic_get_new_connector_state should be used instead.
 */
static inline struct drm_connector_state *
drm_atomic_get_existing_connector_state(struct drm_atomic_state *state,
					struct drm_connector *connector)
{
	int index = drm_connector_index(connector);

	if (index >= state->num_connector)
		return NULL;

	return state->connectors[index].state;
}

/**
 * drm_atomic_get_old_connector_state - get connector state, if it exists
 * @state: global atomic state object
 * @connector: connector to grab
 *
 * This function returns the old connector state for the given connector,
 * or NULL if the connector is not part of the global atomic state.
 */
static inline struct drm_connector_state *
drm_atomic_get_old_connector_state(struct drm_atomic_state *state,
				   struct drm_connector *connector)
{
	int index = drm_connector_index(connector);

	if (index >= state->num_connector)
		return NULL;

	return state->connectors[index].old_state;
}

/**
 * drm_atomic_get_new_connector_state - get connector state, if it exists
 * @state: global atomic state object
 * @connector: connector to grab
 *
 * This function returns the new connector state for the given connector,
 * or NULL if the connector is not part of the global atomic state.
 */
static inline struct drm_connector_state *
drm_atomic_get_new_connector_state(struct drm_atomic_state *state,
				   struct drm_connector *connector)
{
	int index = drm_connector_index(connector);

	if (index >= state->num_connector)
		return NULL;

	return state->connectors[index].new_state;
}

/**
 * __drm_atomic_get_current_plane_state - get current plane state
 * @state: global atomic state object
 * @plane: plane to grab
 *
 * This function returns the plane state for the given plane, either from
 * @state, or if the plane isn't part of the atomic state update, from @plane.
 * This is useful in atomic check callbacks, when drivers need to peek at, but
 * not change, state of other planes, since it avoids threading an error code
 * back up the call chain.
 *
 * WARNING:
 *
 * Note that this function is in general unsafe since it doesn't check for the
 * required locking for access state structures. Drivers must ensure that it is
 * safe to access the returned state structure through other means. One common
 * example is when planes are fixed to a single CRTC, and the driver knows that
 * the CRTC lock is held already. In that case holding the CRTC lock gives a
 * read-lock on all planes connected to that CRTC. But if planes can be
 * reassigned things get more tricky. In that case it's better to use
 * drm_atomic_get_plane_state and wire up full error handling.
 *
 * Returns:
 *
 * Read-only pointer to the current plane state.
 */
static inline const struct drm_plane_state *
__drm_atomic_get_current_plane_state(struct drm_atomic_state *state,
				     struct drm_plane *plane)
{
	if (state->planes[drm_plane_index(plane)].state)
		return state->planes[drm_plane_index(plane)].state;

	return plane->state;
}

int __must_check
drm_atomic_add_encoder_bridges(struct drm_atomic_state *state,
			       struct drm_encoder *encoder);
int __must_check
drm_atomic_add_affected_connectors(struct drm_atomic_state *state,
				   struct drm_crtc *crtc);
int __must_check
drm_atomic_add_affected_planes(struct drm_atomic_state *state,
			       struct drm_crtc *crtc);

int __must_check drm_atomic_check_only(struct drm_atomic_state *state);
int __must_check drm_atomic_commit(struct drm_atomic_state *state);
int __must_check drm_atomic_nonblocking_commit(struct drm_atomic_state *state);

void drm_state_dump(struct drm_device *dev, struct drm_printer *p);

/**
 * for_each_oldnew_connector_in_state - iterate over all connectors in an atomic update
 * @__state: &struct drm_atomic_state pointer
 * @connector: &struct drm_connector iteration cursor
 * @old_connector_state: &struct drm_connector_state iteration cursor for the
 * 	old state
 * @new_connector_state: &struct drm_connector_state iteration cursor for the
 * 	new state
 * @__i: int iteration cursor, for macro-internal use
 *
 * This iterates over all connectors in an atomic update, tracking both old and
 * new state. This is useful in places where the state delta needs to be
 * considered, for example in atomic check functions.
 */
#define for_each_oldnew_connector_in_state(__state, connector, old_connector_state, new_connector_state, __i) \
	for ((__i) = 0;								\
	     (__i) < (__state)->num_connector;					\
	     (__i)++)								\
		for_each_if ((__state)->connectors[__i].ptr &&			\
			     ((connector) = (__state)->connectors[__i].ptr,	\
			     (void)(connector) /* Only to avoid unused-but-set-variable warning */, \
			     (old_connector_state) = (__state)->connectors[__i].old_state,	\
			     (new_connector_state) = (__state)->connectors[__i].new_state, 1))

/**
 * for_each_old_connector_in_state - iterate over all connectors in an atomic update
 * @__state: &struct drm_atomic_state pointer
 * @connector: &struct drm_connector iteration cursor
 * @old_connector_state: &struct drm_connector_state iteration cursor for the
 * 	old state
 * @__i: int iteration cursor, for macro-internal use
 *
 * This iterates over all connectors in an atomic update, tracking only the old
 * state. This is useful in disable functions, where we need the old state the
 * hardware is still in.
 */
#define for_each_old_connector_in_state(__state, connector, old_connector_state, __i) \
	for ((__i) = 0;								\
	     (__i) < (__state)->num_connector;					\
	     (__i)++)								\
		for_each_if ((__state)->connectors[__i].ptr &&			\
			     ((connector) = (__state)->connectors[__i].ptr,	\
			     (void)(connector) /* Only to avoid unused-but-set-variable warning */, \
			     (old_connector_state) = (__state)->connectors[__i].old_state, 1))

/**
 * for_each_new_connector_in_state - iterate over all connectors in an atomic update
 * @__state: &struct drm_atomic_state pointer
 * @connector: &struct drm_connector iteration cursor
 * @new_connector_state: &struct drm_connector_state iteration cursor for the
 * 	new state
 * @__i: int iteration cursor, for macro-internal use
 *
 * This iterates over all connectors in an atomic update, tracking only the new
 * state. This is useful in enable functions, where we need the new state the
 * hardware should be in when the atomic commit operation has completed.
 */
#define for_each_new_connector_in_state(__state, connector, new_connector_state, __i) \
	for ((__i) = 0;								\
	     (__i) < (__state)->num_connector;					\
	     (__i)++)								\
		for_each_if ((__state)->connectors[__i].ptr &&			\
			     ((connector) = (__state)->connectors[__i].ptr,	\
			     (void)(connector) /* Only to avoid unused-but-set-variable warning */, \
			     (new_connector_state) = (__state)->connectors[__i].new_state, \
			     (void)(new_connector_state) /* Only to avoid unused-but-set-variable warning */, 1))

/**
 * for_each_oldnew_crtc_in_state - iterate over all CRTCs in an atomic update
 * @__state: &struct drm_atomic_state pointer
 * @crtc: &struct drm_crtc iteration cursor
 * @old_crtc_state: &struct drm_crtc_state iteration cursor for the old state
 * @new_crtc_state: &struct drm_crtc_state iteration cursor for the new state
 * @__i: int iteration cursor, for macro-internal use
 *
 * This iterates over all CRTCs in an atomic update, tracking both old and
 * new state. This is useful in places where the state delta needs to be
 * considered, for example in atomic check functions.
 */
#define for_each_oldnew_crtc_in_state(__state, crtc, old_crtc_state, new_crtc_state, __i) \
	for ((__i) = 0;							\
	     (__i) < (__state)->dev->mode_config.num_crtc;		\
	     (__i)++)							\
		for_each_if ((__state)->crtcs[__i].ptr &&		\
			     ((crtc) = (__state)->crtcs[__i].ptr,	\
			      (void)(crtc) /* Only to avoid unused-but-set-variable warning */, \
			     (old_crtc_state) = (__state)->crtcs[__i].old_state, \
			     (void)(old_crtc_state) /* Only to avoid unused-but-set-variable warning */, \
			     (new_crtc_state) = (__state)->crtcs[__i].new_state, 1))

/**
 * for_each_old_crtc_in_state - iterate over all CRTCs in an atomic update
 * @__state: &struct drm_atomic_state pointer
 * @crtc: &struct drm_crtc iteration cursor
 * @old_crtc_state: &struct drm_crtc_state iteration cursor for the old state
 * @__i: int iteration cursor, for macro-internal use
 *
 * This iterates over all CRTCs in an atomic update, tracking only the old
 * state. This is useful in disable functions, where we need the old state the
 * hardware is still in.
 */
#define for_each_old_crtc_in_state(__state, crtc, old_crtc_state, __i)	\
	for ((__i) = 0;							\
	     (__i) < (__state)->dev->mode_config.num_crtc;		\
	     (__i)++)							\
		for_each_if ((__state)->crtcs[__i].ptr &&		\
			     ((crtc) = (__state)->crtcs[__i].ptr,	\
			     (old_crtc_state) = (__state)->crtcs[__i].old_state, 1))

/**
 * for_each_new_crtc_in_state - iterate over all CRTCs in an atomic update
 * @__state: &struct drm_atomic_state pointer
 * @crtc: &struct drm_crtc iteration cursor
 * @new_crtc_state: &struct drm_crtc_state iteration cursor for the new state
 * @__i: int iteration cursor, for macro-internal use
 *
 * This iterates over all CRTCs in an atomic update, tracking only the new
 * state. This is useful in enable functions, where we need the new state the
 * hardware should be in when the atomic commit operation has completed.
 */
#define for_each_new_crtc_in_state(__state, crtc, new_crtc_state, __i)	\
	for ((__i) = 0;							\
	     (__i) < (__state)->dev->mode_config.num_crtc;		\
	     (__i)++)							\
		for_each_if ((__state)->crtcs[__i].ptr &&		\
			     ((crtc) = (__state)->crtcs[__i].ptr,	\
			     (void)(crtc) /* Only to avoid unused-but-set-variable warning */, \
			     (new_crtc_state) = (__state)->crtcs[__i].new_state, \
			     (void)(new_crtc_state) /* Only to avoid unused-but-set-variable warning */, 1))

/**
 * for_each_oldnew_plane_in_state - iterate over all planes in an atomic update
 * @__state: &struct drm_atomic_state pointer
 * @plane: &struct drm_plane iteration cursor
 * @old_plane_state: &struct drm_plane_state iteration cursor for the old state
 * @new_plane_state: &struct drm_plane_state iteration cursor for the new state
 * @__i: int iteration cursor, for macro-internal use
 *
 * This iterates over all planes in an atomic update, tracking both old and
 * new state. This is useful in places where the state delta needs to be
 * considered, for example in atomic check functions.
 */
#define for_each_oldnew_plane_in_state(__state, plane, old_plane_state, new_plane_state, __i) \
	for ((__i) = 0;							\
	     (__i) < (__state)->dev->mode_config.num_total_plane;	\
	     (__i)++)							\
		for_each_if ((__state)->planes[__i].ptr &&		\
			     ((plane) = (__state)->planes[__i].ptr,	\
			      (void)(plane) /* Only to avoid unused-but-set-variable warning */, \
			      (old_plane_state) = (__state)->planes[__i].old_state,\
			      (new_plane_state) = (__state)->planes[__i].new_state, 1))

/**
 * for_each_oldnew_plane_in_state_reverse - iterate over all planes in an atomic
 * update in reverse order
 * @__state: &struct drm_atomic_state pointer
 * @plane: &struct drm_plane iteration cursor
 * @old_plane_state: &struct drm_plane_state iteration cursor for the old state
 * @new_plane_state: &struct drm_plane_state iteration cursor for the new state
 * @__i: int iteration cursor, for macro-internal use
 *
 * This iterates over all planes in an atomic update in reverse order,
 * tracking both old and  new state. This is useful in places where the
 * state delta needs to be considered, for example in atomic check functions.
 */
#define for_each_oldnew_plane_in_state_reverse(__state, plane, old_plane_state, new_plane_state, __i) \
	for ((__i) = ((__state)->dev->mode_config.num_total_plane - 1);	\
	     (__i) >= 0;						\
	     (__i)--)							\
		for_each_if ((__state)->planes[__i].ptr &&		\
			     ((plane) = (__state)->planes[__i].ptr,	\
			      (old_plane_state) = (__state)->planes[__i].old_state,\
			      (new_plane_state) = (__state)->planes[__i].new_state, 1))

/**
 * for_each_old_plane_in_state - iterate over all planes in an atomic update
 * @__state: &struct drm_atomic_state pointer
 * @plane: &struct drm_plane iteration cursor
 * @old_plane_state: &struct drm_plane_state iteration cursor for the old state
 * @__i: int iteration cursor, for macro-internal use
 *
 * This iterates over all planes in an atomic update, tracking only the old
 * state. This is useful in disable functions, where we need the old state the
 * hardware is still in.
 */
#define for_each_old_plane_in_state(__state, plane, old_plane_state, __i) \
	for ((__i) = 0;							\
	     (__i) < (__state)->dev->mode_config.num_total_plane;	\
	     (__i)++)							\
		for_each_if ((__state)->planes[__i].ptr &&		\
			     ((plane) = (__state)->planes[__i].ptr,	\
			      (old_plane_state) = (__state)->planes[__i].old_state, 1))
/**
 * for_each_new_plane_in_state - iterate over all planes in an atomic update
 * @__state: &struct drm_atomic_state pointer
 * @plane: &struct drm_plane iteration cursor
 * @new_plane_state: &struct drm_plane_state iteration cursor for the new state
 * @__i: int iteration cursor, for macro-internal use
 *
 * This iterates over all planes in an atomic update, tracking only the new
 * state. This is useful in enable functions, where we need the new state the
 * hardware should be in when the atomic commit operation has completed.
 */
#define for_each_new_plane_in_state(__state, plane, new_plane_state, __i) \
	for ((__i) = 0;							\
	     (__i) < (__state)->dev->mode_config.num_total_plane;	\
	     (__i)++)							\
		for_each_if ((__state)->planes[__i].ptr &&		\
			     ((plane) = (__state)->planes[__i].ptr,	\
			      (void)(plane) /* Only to avoid unused-but-set-variable warning */, \
			      (new_plane_state) = (__state)->planes[__i].new_state, \
			      (void)(new_plane_state) /* Only to avoid unused-but-set-variable warning */, 1))

/**
 * for_each_oldnew_private_obj_in_state - iterate over all private objects in an atomic update
 * @__state: &struct drm_atomic_state pointer
 * @obj: &struct drm_private_obj iteration cursor
 * @old_obj_state: &struct drm_private_state iteration cursor for the old state
 * @new_obj_state: &struct drm_private_state iteration cursor for the new state
 * @__i: int iteration cursor, for macro-internal use
 *
 * This iterates over all private objects in an atomic update, tracking both
 * old and new state. This is useful in places where the state delta needs
 * to be considered, for example in atomic check functions.
 */
#define for_each_oldnew_private_obj_in_state(__state, obj, old_obj_state, new_obj_state, __i) \
	for ((__i) = 0; \
	     (__i) < (__state)->num_private_objs && \
		     ((obj) = (__state)->private_objs[__i].ptr, \
		      (old_obj_state) = (__state)->private_objs[__i].old_state,	\
		      (new_obj_state) = (__state)->private_objs[__i].new_state, 1); \
	     (__i)++)

/**
 * for_each_old_private_obj_in_state - iterate over all private objects in an atomic update
 * @__state: &struct drm_atomic_state pointer
 * @obj: &struct drm_private_obj iteration cursor
 * @old_obj_state: &struct drm_private_state iteration cursor for the old state
 * @__i: int iteration cursor, for macro-internal use
 *
 * This iterates over all private objects in an atomic update, tracking only
 * the old state. This is useful in disable functions, where we need the old
 * state the hardware is still in.
 */
#define for_each_old_private_obj_in_state(__state, obj, old_obj_state, __i) \
	for ((__i) = 0; \
	     (__i) < (__state)->num_private_objs && \
		     ((obj) = (__state)->private_objs[__i].ptr, \
		      (old_obj_state) = (__state)->private_objs[__i].old_state, 1); \
	     (__i)++)

/**
 * for_each_new_private_obj_in_state - iterate over all private objects in an atomic update
 * @__state: &struct drm_atomic_state pointer
 * @obj: &struct drm_private_obj iteration cursor
 * @new_obj_state: &struct drm_private_state iteration cursor for the new state
 * @__i: int iteration cursor, for macro-internal use
 *
 * This iterates over all private objects in an atomic update, tracking only
 * the new state. This is useful in enable functions, where we need the new state the
 * hardware should be in when the atomic commit operation has completed.
 */
#define for_each_new_private_obj_in_state(__state, obj, new_obj_state, __i) \
	for ((__i) = 0; \
	     (__i) < (__state)->num_private_objs && \
		     ((obj) = (__state)->private_objs[__i].ptr, \
		      (new_obj_state) = (__state)->private_objs[__i].new_state, 1); \
	     (__i)++)

/**
 * drm_atomic_crtc_needs_modeset - compute combined modeset need
 * @state: &drm_crtc_state for the CRTC
 *
 * To give drivers flexibility &struct drm_crtc_state has 3 booleans to track
 * whether the state CRTC changed enough to need a full modeset cycle:
 * mode_changed, active_changed and connectors_changed. This helper simply
 * combines these three to compute the overall need for a modeset for @state.
 *
 * The atomic helper code sets these booleans, but drivers can and should
 * change them appropriately to accurately represent whether a modeset is
 * really needed. In general, drivers should avoid full modesets whenever
 * possible.
 *
 * For example if the CRTC mode has changed, and the hardware is able to enact
 * the requested mode change without going through a full modeset, the driver
 * should clear mode_changed in its &drm_mode_config_funcs.atomic_check
 * implementation.
 */
static inline bool
drm_atomic_crtc_needs_modeset(const struct drm_crtc_state *state)
{
	return state->mode_changed || state->active_changed ||
	       state->connectors_changed;
}

/**
 * drm_atomic_crtc_effectively_active - compute whether CRTC is actually active
 * @state: &drm_crtc_state for the CRTC
 *
 * When in self refresh mode, the crtc_state->active value will be false, since
 * the CRTC is off. However in some cases we're interested in whether the CRTC
 * is active, or effectively active (ie: it's connected to an active display).
 * In these cases, use this function instead of just checking active.
 */
static inline bool
drm_atomic_crtc_effectively_active(const struct drm_crtc_state *state)
{
	return state->active || state->self_refresh_active;
}

/**
 * struct drm_bus_cfg - bus configuration
 *
 * This structure stores the configuration of a physical bus between two
 * components in an output pipeline, usually between two bridges, an encoder
 * and a bridge, or a bridge and a connector.
 *
 * The bus configuration is stored in &drm_bridge_state separately for the
 * input and output buses, as seen from the point of view of each bridge. The
 * bus configuration of a bridge output is usually identical to the
 * configuration of the next bridge's input, but may differ if the signals are
 * modified between the two bridges, for instance by an inverter on the board.
 * The input and output configurations of a bridge may differ if the bridge
 * modifies the signals internally, for instance by performing format
 * conversion, or modifying signals polarities.
 */
struct drm_bus_cfg {
	/**
	 * @format: format used on this bus (one of the MEDIA_BUS_FMT_* format)
	 *
	 * This field should not be directly modified by drivers
<<<<<<< HEAD
	 * (&drm_atomic_bridge_chain_select_bus_fmts() takes care of the bus
=======
	 * (drm_atomic_bridge_chain_select_bus_fmts() takes care of the bus
>>>>>>> d718e53a
	 * format negotiation).
	 */
	u32 format;

	/**
	 * @flags: DRM_BUS_* flags used on this bus
	 */
	u32 flags;
};

/**
 * struct drm_bridge_state - Atomic bridge state object
 */
struct drm_bridge_state {
	/**
	 * @base: inherit from &drm_private_state
	 */
	struct drm_private_state base;

	/**
	 * @bridge: the bridge this state refers to
	 */
	struct drm_bridge *bridge;

	/**
	 * @input_bus_cfg: input bus configuration
	 */
	struct drm_bus_cfg input_bus_cfg;

	/**
	 * @output_bus_cfg: input bus configuration
	 */
	struct drm_bus_cfg output_bus_cfg;
};

static inline struct drm_bridge_state *
drm_priv_to_bridge_state(struct drm_private_state *priv)
{
	return container_of(priv, struct drm_bridge_state, base);
}

struct drm_bridge_state *
drm_atomic_get_bridge_state(struct drm_atomic_state *state,
			    struct drm_bridge *bridge);
struct drm_bridge_state *
drm_atomic_get_old_bridge_state(struct drm_atomic_state *state,
				struct drm_bridge *bridge);
struct drm_bridge_state *
drm_atomic_get_new_bridge_state(struct drm_atomic_state *state,
				struct drm_bridge *bridge);

#endif /* DRM_ATOMIC_H_ */<|MERGE_RESOLUTION|>--- conflicted
+++ resolved
@@ -1016,11 +1016,7 @@
 	 * @format: format used on this bus (one of the MEDIA_BUS_FMT_* format)
 	 *
 	 * This field should not be directly modified by drivers
-<<<<<<< HEAD
-	 * (&drm_atomic_bridge_chain_select_bus_fmts() takes care of the bus
-=======
 	 * (drm_atomic_bridge_chain_select_bus_fmts() takes care of the bus
->>>>>>> d718e53a
 	 * format negotiation).
 	 */
 	u32 format;
